--- conflicted
+++ resolved
@@ -270,11 +270,7 @@
       Sys.argv.(1)
     else "."
   in
-<<<<<<< HEAD
-  let bin = "alt-ergo --disable-default-preludes" in
-=======
   let bin = "%{bin:alt-ergo}" in
->>>>>>> 57903af5
   let timelimit = "--timelimit=2" in
   let solvers = [
     ("runtest-quick", "dolmen", [
