--- conflicted
+++ resolved
@@ -147,7 +147,6 @@
       | Extract (i1, j1), Extract (i2, j2) ->
         let r = Int.compare i1 i2 in
         if r = 0 then Int.compare j1 j2 else r
-<<<<<<< HEAD
       | Nat2BV n1, Nat2BV n2 -> Int.compare n1 n2
       | BVExtend (b1, n1),  BVExtend (b2, n2) ->
         let r = Bool.compare b1 b2 in
@@ -155,8 +154,6 @@
       | BV_rotate (n1, b1),  BV_rotate (n2, b2) ->
         let r = Bool.compare b1 b2 in
         if r = 0 then Int.compare n1 n2 else r
-      | RoundingMode m1, RoundingMode m2 ->
-        Stdlib.compare m1 m2
       | BV_repeat n1, BV_repeat n2 ->
         Int.compare n1 n2
       | _, (Plus | Minus | Mult | Div | Modulo | Real_is_int
@@ -164,7 +161,7 @@
            | Access _ | Record | Sqrt_real | Abs_int | Abs_real
            | Real_of_int | Int_floor | Int_ceil | Sqrt_real_default
            | Sqrt_real_excess | Min_real | Min_int | Max_real | Max_int
-           | Integer_log2 | Pow | Integer_round | RoundingMode _
+           | Integer_log2 | Pow | Integer_round
            | Not_theory_constant | Is_theory_constant | Linear_dependency
            | Constr _ | Destruct _ | Tite
            | BV2Nat | Nat2BV _ | BVExtend _
@@ -172,16 +169,6 @@
            | BVnot | BVand | BVor | BVxor | BVnand | BVnor | BVxnor | BVcomp
            | BVadd | BVsub | BVmul | BVudiv | BVurem | BVsdiv | BVsrem
            | BVsmod | BVshl| BVlshr) -> assert false
-=======
-      | _ , (Plus | Minus | Mult | Div | Modulo | Real_is_int
-            | Concat | Extract _ | Get | Set | Fixed | Float | Reach
-            | Access _ | Record | Sqrt_real | Abs_int | Abs_real
-            | Real_of_int | Int_floor | Int_ceil | Sqrt_real_default
-            | Sqrt_real_excess | Min_real | Min_int | Max_real | Max_int
-            | Integer_log2 | Pow | Integer_round
-            | Not_theory_constant | Is_theory_constant | Linear_dependency
-            | Constr _ | Destruct _ | Tite) -> assert false
->>>>>>> fcf72559
     )
 
 let compare_builtin b1 b2 =
