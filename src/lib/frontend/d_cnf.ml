--- conflicted
+++ resolved
@@ -743,27 +743,6 @@
 
   | _ -> assert false
 
-<<<<<<< HEAD
-(** Makes an upper or lower interval bound of a given variable or constant *)
-let _mk_bound (DE.{ term_descr; term_ty; _ } as term) is_open is_lower =
-  let kind =
-    match term_descr with
-    | Cst { builtin = B.Integer s; _ } ->
-      Sy.ValBnd (Numbers.Q.from_string s)
-    | Cst { builtin = B.Base; path; _ }
-    | Var { path;  _ } ->
-      Sy.VarBnd (Var.of_string (get_basename path))
-    | _ ->
-      Util.failwith
-        "Expected bound to be either an integer constant or variable but\
-         got: %a"
-        DE.Term.print term
-  in
-  let sort = dty_to_ty term_ty in
-  Sy.mk_bound kind sort ~is_open ~is_lower
-
-=======
->>>>>>> 432ce145
 (* Helper functions *)
 
 let mk_lt translate ty x y =
