
(documentation
  (package alt-ergo)
)

(executable
  (name         Main_text)
  (public_name  alt-ergo)
  (package      alt-ergo)
<<<<<<< HEAD
  (libraries    alt-ergo-lib alt-ergo-parsers dolmen dolmen_type)
  (link_flags   (-linkall))
=======
  (libraries    alt-ergo-lib alt-ergo-parsers stdlib-shims)
  (link_flags   (:include flags.dune))
>>>>>>> 0d6a6d63
  (modules      Main_input Main_text)
)<|MERGE_RESOLUTION|>--- conflicted
+++ resolved
@@ -7,12 +7,7 @@
   (name         Main_text)
   (public_name  alt-ergo)
   (package      alt-ergo)
-<<<<<<< HEAD
-  (libraries    alt-ergo-lib alt-ergo-parsers dolmen dolmen_type)
-  (link_flags   (-linkall))
-=======
-  (libraries    alt-ergo-lib alt-ergo-parsers stdlib-shims)
+  (libraries    alt-ergo-lib alt-ergo-parsers stdlib-shims dolmen dolmen_type)
   (link_flags   (:include flags.dune))
->>>>>>> 0d6a6d63
   (modules      Main_input Main_text)
 )