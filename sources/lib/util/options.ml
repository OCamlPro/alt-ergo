--- conflicted
+++ resolved
@@ -237,10 +237,7 @@
     *)
     "-parse-only", Arg.Set parse_only, " stop after parsing";
     "-type-only", Arg.Set type_only , " stop after typing";
-<<<<<<< HEAD
     "-type-smt2", Arg.Set type_smt2 , " stop after typing smt2";
-=======
->>>>>>> 4439cb98
     "-no-user-triggers", Arg.Set no_user_triggers, " ignore triggers given by the user, except for triggers of theories axioms";
     "-debug", Arg.Set debug, "  sets the debugging flag";
     "-dwarnings", Arg.Set debug_warnings, "  sets the debugging flag of warnings";
