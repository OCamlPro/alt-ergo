(******************************************************************************)
(*                                                                            *)
(*     The Alt-Ergo theorem prover                                            *)
(*     Copyright (C) 2006-2013                                                *)
(*                                                                            *)
(*     Sylvain Conchon                                                        *)
(*     Evelyne Contejean                                                      *)
(*                                                                            *)
(*     Francois Bobot                                                         *)
(*     Mohamed Iguernelala                                                    *)
(*     Stephane Lescuyer                                                      *)
(*     Alain Mebsout                                                          *)
(*                                                                            *)
(*     CNRS - INRIA - Universite Paris Sud                                    *)
(*                                                                            *)
(*     This file is distributed under the terms of the Apache Software        *)
(*     License version 2.0                                                    *)
(*                                                                            *)
(*  ------------------------------------------------------------------------  *)
(*                                                                            *)
(*     Alt-Ergo: The SMT Solver For Software Verification                     *)
(*     Copyright (C) 2013-2017 --- OCamlPro SAS                               *)
(*                                                                            *)
(*     This file is distributed under the terms of the Apache Software        *)
(*     License version 2.0                                                    *)
(*                                                                            *)
(******************************************************************************)

open Parsed

type ('a, 'b) annoted =
    { c : 'a;
      annot : 'b }

type tconstant =
  | Tint of string
  | Treal of Num.num
  | Tbitv of string
  | Ttrue
  | Tfalse
  | Tvoid

type 'a tterm =
    { tt_ty : Ty.t; tt_desc : 'a tt_desc }
and 'a tt_desc =
  | TTconst of tconstant
  | TTvar of Symbols.t
  | TTinfix of ('a tterm, 'a) annoted * Symbols.t * ('a tterm, 'a) annoted
  | TTprefix of Symbols.t * ('a tterm, 'a) annoted
  | TTapp of Symbols.t * ('a tterm, 'a) annoted list
  | TTmapsTo of Hstring.t * ('a tterm, 'a) annoted
  | TTinInterval of
      ('a tterm, 'a) annoted * bool * ('a tterm, 'a) annoted *
        ('a tterm, 'a) annoted *  bool
  (* bool = true <-> interval is_open *)

  | TTget of ('a tterm, 'a) annoted * ('a tterm, 'a) annoted
  | TTset of
      ('a tterm, 'a) annoted * ('a tterm, 'a) annoted * ('a tterm, 'a) annoted
  | TTextract of
      ('a tterm, 'a) annoted * ('a tterm, 'a) annoted * ('a tterm, 'a) annoted
  | TTconcat of ('a tterm, 'a) annoted * ('a tterm, 'a) annoted
  | TTdot of ('a tterm, 'a) annoted * Hstring.t
  | TTrecord of (Hstring.t * ('a tterm, 'a) annoted) list
  | TTlet of Symbols.t * ('a tterm, 'a) annoted * ('a tterm, 'a) annoted
  | TTnamed of Hstring.t * ('a tterm, 'a) annoted

type 'a tatom =
  | TAtrue
  | TAfalse
  | TAeq of ('a tterm, 'a) annoted list
  | TAdistinct of ('a tterm, 'a) annoted list
  | TAneq of ('a tterm, 'a) annoted list
  | TAle of ('a tterm, 'a) annoted list
  | TAlt of ('a tterm, 'a) annoted list
  | TApred of ('a tterm, 'a) annoted
  | TAbuilt of Hstring.t * ('a tterm, 'a) annoted list

<<<<<<< HEAD
type 'a oplogic =
    OPand |OPor  | OPxor | OPimp | OPnot | OPiff
  | OPif of ('a tterm, 'a) annoted
=======
type oplogic =
    OPand |OPor | OPxor | OPimp | OPnot | OPiff
  | OPif
>>>>>>> 4439cb98

type 'a quant_form = {
  (* quantified variables that appear in the formula *)
  qf_bvars : (Symbols.t * Ty.t) list ;
  qf_upvars : (Symbols.t * Ty.t) list ;
  qf_triggers : (('a tterm, 'a) annoted list * bool) list;
  qf_hyp : ('a tform, 'a) annoted list;
  qf_form : ('a tform, 'a) annoted
}

and 'a tform =
  | TFatom of ('a tatom, 'a) annoted
  | TFop of oplogic * (('a tform, 'a) annoted) list
  | TFforall of 'a quant_form
  | TFexists of 'a quant_form
  | TFlet of (Symbols.t * Ty.t) list * Symbols.t *
      ('a tterm, 'a) annoted * ('a tform, 'a) annoted
  | TFnamed of Hstring.t * ('a tform, 'a) annoted


type 'a rwt_rule = {
  rwt_vars : (Symbols.t * Ty.t) list;
  rwt_left : 'a;
  rwt_right : 'a
}

type goal_sort = Cut | Check | Thm

type theories_extensions =
| Sum
| Arrays
| Records
| Bitv
| LIA
| LRA
| NRA
| NIA
| FPA

type 'a tdecl =
  (* to simplify impl and extension of GUI, a TTtheory is seen a list
     of tdecl, although we only allow axioms in theories
     declarations *)
  | TTheory of
      Loc.t * string * theories_extensions * ('a tdecl, 'a) annoted list
  | TAxiom of Loc.t * string * axiom_kind * ('a tform, 'a) annoted
  | TRewriting of Loc.t * string * (('a tterm, 'a) annoted rwt_rule) list
  | TGoal of Loc.t * goal_sort * string * ('a tform, 'a) annoted
  | TLogic of Loc.t * string list * plogic_type
  | TPredicate_def of
      Loc.t * string *
	(string * ppure_type) list * ('a tform, 'a) annoted
  | TFunction_def of
      Loc.t * string *
	(string * ppure_type) list * ppure_type * ('a tform, 'a) annoted
  | TTypeDecl of Loc.t * string list * string * body_type_decl


val print_term : Format.formatter -> ('a tterm, 'a) annoted -> unit
val print_formula : Format.formatter -> ('a tform, 'a) annoted
  -> unit
val print_binders : Format.formatter -> (Symbols.t * Ty.t) list -> unit
val print_triggers :
  Format.formatter -> (('a tterm, 'a) annoted list * bool) list  -> unit

val th_ext_of_string : string -> Loc.t -> theories_extensions
val string_of_th_ext : theories_extensions -> string<|MERGE_RESOLUTION|>--- conflicted
+++ resolved
@@ -76,15 +76,11 @@
   | TApred of ('a tterm, 'a) annoted
   | TAbuilt of Hstring.t * ('a tterm, 'a) annoted list
 
-<<<<<<< HEAD
-type 'a oplogic =
-    OPand |OPor  | OPxor | OPimp | OPnot | OPiff
-  | OPif of ('a tterm, 'a) annoted
-=======
+
 type oplogic =
     OPand |OPor | OPxor | OPimp | OPnot | OPiff
   | OPif
->>>>>>> 4439cb98
+
 
 type 'a quant_form = {
   (* quantified variables that appear in the formula *)
