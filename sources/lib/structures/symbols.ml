(******************************************************************************)
(*                                                                            *)
(*     The Alt-Ergo theorem prover                                            *)
(*     Copyright (C) 2006-2013                                                *)
(*                                                                            *)
(*     Sylvain Conchon                                                        *)
(*     Evelyne Contejean                                                      *)
(*                                                                            *)
(*     Francois Bobot                                                         *)
(*     Mohamed Iguernelala                                                    *)
(*     Stephane Lescuyer                                                      *)
(*     Alain Mebsout                                                          *)
(*                                                                            *)
(*     CNRS - INRIA - Universite Paris Sud                                    *)
(*                                                                            *)
(*     This file is distributed under the terms of the Apache Software        *)
(*     License version 2.0                                                    *)
(*                                                                            *)
(*  ------------------------------------------------------------------------  *)
(*                                                                            *)
(*     Alt-Ergo: The SMT Solver For Software Verification                     *)
(*     Copyright (C) 2013-2018 --- OCamlPro SAS                               *)
(*                                                                            *)
(*     This file is distributed under the terms of the Apache Software        *)
(*     License version 2.0                                                    *)
(*                                                                            *)
(******************************************************************************)

open Format
open Options

type builtin =
    LE | LT (* arithmetic *)
  | IsConstr of Hstring.t (* ADT tester *)

type operator =
    Plus | Minus | Mult | Div | Modulo
  | Concat | Extract | Get | Set | Fixed | Float
  | Reach | Access of Hstring.t | Record
  | Sqrt_real | Abs_int | Abs_real | Real_of_int | Int_of_real
  | Int_floor | Int_ceil | Is_int
  | Sqrt_real_default | Sqrt_real_excess
  | Min_real | Min_int | Max_real | Max_int | Integer_log2
  | Pow | Integer_round
  | Constr of Hstring.t (* enums, adts *)
  | Destruct of Hstring.t * bool
  | Tite

type lit =
  (* literals *)
  | L_eq
  | L_built of builtin
  | L_neg_eq
  | L_neg_built of builtin
  | L_neg_pred

type form =
  (* formulas *)
  | F_Unit of bool
  | F_Clause of bool
  | F_Iff
  | F_Xor
  | F_Lemma
  | F_Skolem

type name_kind = Ac | Other

type bound_kind = VarBnd of Var.t | ValBnd of Numbers.Q.t

type bound = (* private *)
  { kind : bound_kind; sort : Ty.t; is_open : bool; is_lower : bool }


type t =
  | True
  | False
  | Void
  | Name of Hstring.t * name_kind
  | Int of Hstring.t
  | Real of Hstring.t
  | Bitv of string
  | Op of operator
  | Lit of lit
  | Form of form
  | Var of Var.t
  | In of bound * bound
  | MapsTo of Var.t
  | Let

type s = t

let name ?(kind=Other) s = Name (Hstring.make s, kind)
let var s = Var s
let int i = Int (Hstring.make i)
let real r = Real (Hstring.make r)
let constr s = Op (Constr (Hstring.make s))
let destruct ~guarded s = Op (Destruct (Hstring.make s, guarded))

let mk_bound kind sort ~is_open ~is_lower =
  {kind; sort; is_open; is_lower}

let mk_in b1 b2 =
  assert (b1.is_lower);
  assert (not b2.is_lower);
  In (b1, b2)

let mk_maps_to x = MapsTo x

let is_ac x = match x with
  | Name(_, Ac) -> true
  | _           -> false

let underscore =
  Random.self_init ();
  var @@ Var.of_string @@ sprintf "_%d" (Random.int 1_000_000)

let compare_kinds k1 k2 =
  Util.compare_algebraic k1 k2
    (function
      | _, (Ac | Other) -> assert false
    )

let compare_operators op1 op2 =
  Util.compare_algebraic op1 op2
    (function
      | Access h1, Access h2 | Constr h1, Constr h2 -> Hstring.compare h1 h2
      | Destruct (h1, b1), Destruct(h2, b2) ->
        let c = Stdlib.compare b1 b2 in
        if c <> 0 then c else Hstring.compare h1 h2
      | _ , (Plus | Minus | Mult | Div | Modulo
            | Concat | Extract | Get | Set | Fixed | Float | Reach
            | Access _ | Record | Sqrt_real | Abs_int | Abs_real
<<<<<<< HEAD
            | Real_of_int | Int_of_real |Int_floor | Int_ceil
            | Sqrt_real_default | Sqrt_real_excess | Min_real | Min_int
            | Max_real | Max_int | Integer_log2 | Pow_real_int | Pow_real_real
            | Integer_round | Is_int | Constr _ | Destruct _ | Tite) ->
        assert false
=======
            | Real_of_int | Int_floor | Int_ceil | Sqrt_real_default
            | Sqrt_real_excess | Min_real | Min_int | Max_real | Max_int
            | Integer_log2 | Pow | Integer_round
            | Constr _ | Destruct _ | Tite) -> assert false
>>>>>>> 9744592d
    )

let compare_builtin b1 b2 =
  Util.compare_algebraic b1 b2
    (function
      | IsConstr h1, IsConstr h2 -> Hstring.compare h1 h2
      | _, (LT | LE | IsConstr _) -> assert false
    )

let compare_lits lit1 lit2 =
  Util.compare_algebraic lit1 lit2
    (function
      | L_built b1, L_built b2 -> compare_builtin b1 b2
      | L_neg_built b1, L_neg_built b2 -> compare_builtin b1 b2
      | _, (L_eq | L_built _ | L_neg_eq | L_neg_built _ | L_neg_pred) ->
        assert false
    )

let compare_forms f1 f2 =
  Util.compare_algebraic f1 f2
    (function
      | F_Unit b1, F_Unit b2
      | F_Clause b1, F_Clause b2 -> Stdlib.compare b1 b2
      | _, (F_Unit _ | F_Clause _ | F_Lemma | F_Skolem
           | F_Iff | F_Xor) ->
        assert false
    )

let compare_bounds_kind a b =
  Util.compare_algebraic a b
    (function
      | VarBnd h1, VarBnd h2 -> Var.compare h1 h2
      | ValBnd q1, ValBnd q2 -> Numbers.Q.compare q1 q2
      | _, (VarBnd _ | ValBnd _) -> assert false
    )

let compare_bounds a b =
  let c = Ty.compare a.sort b.sort in
  if c <> 0 then c
  else
    let c = Stdlib.compare a.is_open b.is_open in
    if c <> 0 then c
    else
      let c = Stdlib.compare a.is_lower b.is_lower in
      if c <> 0 then c
      else compare_bounds_kind a.kind b.kind

let compare s1 s2 =
  Util.compare_algebraic s1 s2
    (function
      | Int h1, Int h2
      | Real h1, Real h2 -> Hstring.compare h1 h2
      | Var v1, Var v2 | MapsTo v1, MapsTo v2 -> Var.compare v1 v2
      | Name (h1, k1), Name (h2, k2) ->
        let c = Hstring.compare h1 h2 in
        if c <> 0 then c else compare_kinds k1 k2
      | Bitv s1, Bitv s2 -> String.compare s1 s2
      | Op op1, Op op2 -> compare_operators op1 op2
      | Lit lit1, Lit lit2 -> compare_lits lit1 lit2
      | Form f1, Form f2 -> compare_forms f1 f2
      | In (b1, b2), In (b1', b2') ->
        let c = compare_bounds b1 b1' in
        if c <> 0 then c else compare_bounds b2 b2'
      | _ ,
        (True | False | Void | Name _ | Int _ | Real _ | Bitv _
        | Op _ | Lit _ | Form _ | Var _ | In _ | MapsTo _ | Let) ->
        assert false
    )

let equal s1 s2 = compare s1 s2 = 0

let hash x =
  abs @@
  match x with
  | Void -> 0
  | True -> 1
  | False -> 2
  | Let -> 3
  | Bitv s -> 19 * Hashtbl.hash s + 3
  | In (b1, b2) -> 19 * (Hashtbl.hash b1 + Hashtbl.hash b2) + 4
  | Name (n,Ac) -> 19 * Hstring.hash n + 5
  | Name (n,Other) -> 19 * Hstring.hash n + 6
  | Int n | Real n -> 19 * Hstring.hash n + 7
  | Var v -> 19 * Var.hash v + 8
  | MapsTo v -> 19 * Var.hash v + 9
  | Op op -> 19 * Hashtbl.hash op + 10
  | Lit lit -> 19 * Hashtbl.hash lit + 11
  | Form x -> 19 * Hashtbl.hash x + 12

let string_of_bound_kind x = match x with
  | VarBnd v -> Var.to_string v
  | ValBnd v -> Numbers.Q.to_string v

let string_of_bound b =
  let kd = string_of_bound_kind b.kind in
  if b.is_lower then
    Format.sprintf "%s %s" (if b.is_open then "]" else "[") kd
  else
    Format.sprintf "%s %s" kd (if b.is_open then "[" else "]")

let print_bound fmt b = Format.fprintf fmt "%s" (string_of_bound b)

let string_of_lit lit = match lit with
  | L_eq -> "="
  | L_neg_eq -> "<>"
  | L_neg_pred -> "not "
  | L_built LE -> "<="
  | L_built LT -> "<"
  | L_neg_built LE -> ">"
  | L_neg_built LT -> ">="
  | L_built (IsConstr h) ->
    sprintf "? %s" (Hstring.view h)
  | L_neg_built (IsConstr h) ->
    sprintf "?not? %s" (Hstring.view h)

let string_of_form f = match f with
  | F_Unit _ -> "/\\"
  | F_Clause _ -> "\\/"
  | F_Lemma -> "Lemma"
  | F_Skolem -> "Skolem"
  | F_Iff -> "<->"
  | F_Xor -> "xor"

let to_string ?(show_vars=true) x = match x with
  | Name (n,_) -> Hstring.view n
  | Var v when show_vars -> Format.sprintf "'%s'" (Var.to_string v)
  | Var v -> Var.to_string v
  | Int n -> Hstring.view n
  | Real n -> Hstring.view n
  | Bitv s -> "[|"^s^"|]"
  | Op Plus -> "+"
  | Op Minus -> "-"
  | Op Mult -> "*"
  | Op Div -> "/"
  | Op Modulo -> "%"
  | Op (Access s) -> "@Access_"^(Hstring.view s)
  | Op (Constr s) -> (Hstring.view s)
  | Op (Destruct (s,g)) ->
    Format.sprintf "%s%s" (if g then "" else "!") (Hstring.view s)

  | Op Record -> "@Record"
  | Op Get -> "get"
  | Op Set -> "set"
  | Op Float -> "float"
  | Op Fixed -> "fixed"
  | Op Abs_int -> "abs_int"
  | Op Abs_real -> "abs_real"
  | Op Sqrt_real -> "sqrt_real"
  | Op Sqrt_real_default -> "sqrt_real_default"
  | Op Sqrt_real_excess -> "sqrt_real_excess"
  | Op Real_of_int -> "real_of_int"
  | Op Int_of_real -> "int_of_real"
  | Op Int_floor -> "int_floor"
  | Op Int_ceil -> "int_ceil"
  | Op Max_real -> "max_real"
  | Op Max_int -> "max_int"
  | Op Min_real -> "min_real"
  | Op Min_int -> "min_int"
  | Op Integer_log2 -> "integer_log2"
  | Op Pow -> "**"
  | Op Integer_round -> "integer_round"
  | Op Is_int -> "is_int"
  | Op Concat -> "@"
  | Op Extract -> "^"
  | Op Tite -> "ite"
  | Op Reach -> assert false
  | True -> "true"
  | False -> "false"
  | Void -> "void"
  | In (lb, rb) ->
    Format.sprintf "%s , %s" (string_of_bound lb) (string_of_bound rb)

  | MapsTo x ->  Format.sprintf "%s |->" (Var.to_string x)

  | Lit lit -> string_of_lit lit
  | Form form -> string_of_form form
  | Let -> "let"

let to_string_clean s = to_string ~show_vars:false s
let to_string s = to_string ~show_vars:true s

let print_clean fmt s = Format.fprintf fmt "%s" (to_string_clean s)
let print fmt s = Format.fprintf fmt "%s" (to_string s)


let fresh =
  let cpt = ref 0 in
  fun ?(is_var=false) s ->
    incr cpt;
    (* garder le suffixe "__" car cela influence l'ordre *)
    let s = (Format.sprintf "!?__%s%i" s (!cpt)) in
    if is_var then var @@ Var.of_string s else name s

let is_get f = equal f (Op Get)
let is_set f = equal f (Op Set)


let fake_eq  =  name "@eq"
let fake_neq =  name "@neq"
let fake_lt  =  name "@lt"
let fake_le  =  name "@le"



module Labels = Hashtbl.Make(struct
    type t = s
    let equal = equal
    let hash = hash
  end)

let labels = Labels.create 107

let add_label lbl t = Labels.replace labels t lbl

let label t = try Labels.find labels t with Not_found -> Hstring.empty

module Set : Set.S with type elt = t =
  Set.Make (struct type t=s let compare=compare end)

module Map : sig
  include Map.S with type key = t
  val print :
    (Format.formatter -> 'a -> unit) -> Format.formatter -> 'a t -> unit
end = struct
  include Map.Make (struct type t = s let compare = compare end)
  let print pr_elt fmt sbt =
    iter (fun k v -> fprintf fmt "%a -> %a  " print k pr_elt v) sbt
end
<|MERGE_RESOLUTION|>--- conflicted
+++ resolved
@@ -130,18 +130,10 @@
       | _ , (Plus | Minus | Mult | Div | Modulo
             | Concat | Extract | Get | Set | Fixed | Float | Reach
             | Access _ | Record | Sqrt_real | Abs_int | Abs_real
-<<<<<<< HEAD
-            | Real_of_int | Int_of_real |Int_floor | Int_ceil
-            | Sqrt_real_default | Sqrt_real_excess | Min_real | Min_int
-            | Max_real | Max_int | Integer_log2 | Pow_real_int | Pow_real_real
-            | Integer_round | Is_int | Constr _ | Destruct _ | Tite) ->
-        assert false
-=======
             | Real_of_int | Int_floor | Int_ceil | Sqrt_real_default
             | Sqrt_real_excess | Min_real | Min_int | Max_real | Max_int
             | Integer_log2 | Pow | Integer_round
             | Constr _ | Destruct _ | Tite) -> assert false
->>>>>>> 9744592d
     )
 
 let compare_builtin b1 b2 =
