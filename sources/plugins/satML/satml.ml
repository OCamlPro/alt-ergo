(******************************************************************************)
(*                                                                            *)
(*     Alt-Ergo: The SMT Solver For Software Verification                     *)
(*     Copyright (C) 2013-2017 --- OCamlPro SAS                               *)
(*                                                                            *)
(*     This file is distributed under the terms of the license indicated      *)
(*     in the file 'License.OCamlPro'. If 'License.OCamlPro' is not           *)
(*     present, please contact us to clarify licensing.                       *)
(*                                                                            *)
(******************************************************************************)

open Format
open Options

module F = Formula
module A = Literal.LT
module T = Term
module Hs = Hstring

module Iheap : sig

  type t

  val init : int -> t
  val in_heap : t -> int -> bool
  val decrease : (int -> int -> bool) -> t -> int -> unit
(*val increase : (int -> int -> bool) -> t -> int -> unit*)
  val size : t -> int
  val is_empty : t -> bool
  val insert : (int -> int -> bool) -> t -> int -> unit
  val grow_to_by_double: t -> int -> unit
(*val update : (int -> int -> bool) -> t -> int -> unit*)
  val remove_min : (int -> int -> bool) -> t -> int
  val filter : t -> (int -> bool) -> (int -> int -> bool) -> unit

end = struct
  type t = {heap : int Vec.t; indices : int Vec.t }

  let dummy = -100

  let init sz =
    { heap    =  Vec.init sz (fun i -> i) dummy;
      indices =  Vec.init sz (fun i -> i) dummy}

  let left i   = (i lsl 1) + 1 (* i*2 + 1 *)
  let right i  = (i + 1) lsl 1 (* (i+1)*2 *)
  let parent i = (i - 1) asr 1 (* (i-1) / 2 *)

(*
  let rec heap_property cmp ({heap=heap} as s) i =
  i >= (Vec.size heap)  ||
  ((i = 0 || not(cmp (Vec. get heap i) (Vec.get heap (parent i))))
  && heap_property cmp s (left i) && heap_property cmp s (right i))

  let heap_property cmp s = heap_property cmp s 1
*)

  let percolate_up cmp {heap=heap;indices=indices} i =
    let x = Vec.get heap i in
    let pi = ref (parent i) in
    let i = ref i in
    while !i <> 0 && cmp x (Vec.get heap !pi) do
      Vec.set heap !i (Vec.get heap !pi);
      Vec.set indices (Vec.get heap !i) !i;
      i  := !pi;
      pi := parent !i
    done;
    Vec.set heap !i x;
    Vec.set indices x !i

  let percolate_down cmp {heap=heap;indices=indices} i =
    let x = Vec.get heap i in
    let sz = Vec.size heap in
    let li = ref (left i) in
    let ri = ref (right i) in
    let i = ref i in
    (try
       while !li < sz do
         let child =
           if !ri < sz && cmp (Vec.get heap !ri) (Vec.get heap !li) then !ri
           else !li
         in
         if not (cmp (Vec.get heap child) x) then raise Exit;
         Vec.set heap !i (Vec.get heap child);
         Vec.set indices (Vec.get heap !i) !i;
         i  := child;
         li := left !i;
         ri := right !i
       done;
     with Exit -> ());
    Vec.set heap !i x;
    Vec.set indices x !i

  let in_heap s n =
    try n < Vec.size s.indices && Vec.get s.indices n >= 0
    with Not_found -> false

  let decrease cmp s n =
    assert (in_heap s n); percolate_up cmp s (Vec.get s.indices n)

  let increase cmp s n =
    assert (in_heap s n); percolate_down cmp s (Vec.get s.indices n)

  let filter s filt cmp =
    let j = ref 0 in
    let lim = Vec.size s.heap in
    for i = 0 to lim - 1 do
      if filt (Vec.get s.heap i) then begin
        Vec.set s.heap !j (Vec.get s.heap i);
        Vec.set s.indices (Vec.get s.heap i) !j;
        incr j;
      end
      else Vec.set s.indices (Vec.get s.heap i) (-1);
    done;
    Vec.shrink s.heap (lim - !j) true;
    for i = (lim / 2) - 1 downto 0 do
      percolate_down cmp s i
    done

  let size s = Vec.size s.heap

  let is_empty s = Vec.is_empty s.heap

  let insert cmp s n =
    if not (in_heap s n) then
      begin
        Vec.set s.indices n (Vec.size s.heap);
        Vec.push s.heap n;
        percolate_up cmp s (Vec.get s.indices n)
      end

  let grow_to_by_double s sz =
    Vec.grow_to_by_double s.indices sz;
    Vec.grow_to_by_double s.heap sz

(*
  let update cmp s n =
  assert (heap_property cmp s);
  begin
  if in_heap s n then
  begin
  percolate_up cmp s (Vec.get s.indices n);
  percolate_down cmp s (Vec.get s.indices n)
  end
  else insert cmp s n
  end;
  assert (heap_property cmp s)
*)

  let remove_min cmp ({heap=heap; indices=indices} as s) =
    let x = Vec.get heap 0 in
    Vec.set heap 0 (Vec.last heap); (*heap.last()*)
    Vec.set indices (Vec.get heap 0) 0;
    Vec.set indices x (-1);
    Vec.pop s.heap;
    if Vec.size s.heap > 1 then percolate_down cmp s 0;
    x

end

module type STT = sig
  type var =
      { vid : int;
        pa : atom;
        na : atom;
        mutable weight : float;
        mutable sweight : int;
        mutable seen : bool;
        mutable level : int;
        mutable index : int;
        mutable reason : reason;
        mutable vpremise : premise }

  and atom =
      { var : var;
        lit : Literal.LT.t;
        neg : atom;
        mutable watched : clause Vec.t;
        mutable is_true : bool;
        mutable timp : bool;
        aid : int }

  and clause =
      { name : string;
        mutable atoms : atom Vec.t;
        mutable activity : float;
        mutable removed : bool;
        learnt : bool;
        cpremise : premise;
        form : Formula.t}

  and reason = clause option

  and premise = clause list

  (*module Make (Dummy : sig end) : sig*)

  val literal : atom -> Literal.LT.t
  val weight : atom -> float
  val is_true : atom -> bool
  val level : atom -> int
  val index : atom -> int
  val neg : atom -> atom

  val cpt_mk_var : int ref
  val ma : var Literal.LT.Map.t ref

  val dummy_var : var
  val dummy_atom : atom
  val dummy_clause : clause

  val make_var : Literal.LT.t -> var * bool

  val add_atom : Literal.LT.t -> atom
  val get_atom : Literal.LT.t -> atom (* get existing atom of a lit *)
  val vrai_atom  : atom
  val faux_atom  : atom

  val make_clause : string -> atom list -> Formula.t -> int -> bool ->
    premise-> clause

  val fresh_name : unit -> string

  val fresh_lname : unit -> string

  val fresh_dname : unit -> string

  val to_float : int -> float

  val to_int : float -> int
  val made_vars_info : unit -> int * var list
  val clear : unit -> unit

  (****)

  val cmp_atom : atom -> atom -> int
  val eq_atom   : atom -> atom -> bool
  val hash_atom  : atom -> int
  val tag_atom   : atom -> int

  val cmp_var : var -> var -> int
  val eq_var   : var -> var -> bool
  val h_var    : var -> int
  val tag_var  : var -> int

  (*end*)

  val pr_atom : Format.formatter -> atom -> unit

  val pr_clause : Format.formatter -> clause -> unit

  val iter_atoms_of_clauses : clause Vec.t -> (atom -> unit) -> unit
end
module Types (*: STT*) = struct

  let ale = Hstring.make "<="
  let alt = Hstring.make "<"
  let agt = Hstring.make ">"

  let is_le n = Hstring.compare n ale = 0
  let is_lt n = Hstring.compare n alt = 0
  let is_gt n = Hstring.compare n agt = 0


  type var =
      {  vid : int;
         pa : atom;
         na : atom;
         mutable weight : float;
         mutable sweight : int;
         mutable seen : bool;
         mutable level : int;
         mutable index : int;
         mutable reason: reason;
         mutable vpremise : premise}

  and atom =
      { var : var;
        lit : Literal.LT.t;
        neg : atom;
        mutable watched : clause Vec.t;
        mutable is_true : bool;
        mutable timp : bool;
        aid : int }

  and clause =
      { name : string;
        mutable atoms : atom Vec.t ;
        mutable activity : float;
        mutable removed : bool;
        learnt : bool;
        cpremise : premise;
        form : Formula.t}

  and reason = clause option

  and premise = clause list

  (*module Make (Dummy : sig end) = struct*)

  let dummy_lit = Literal.LT.vrai

  let vraie_form = Formula.mk_lit dummy_lit 0

  let rec dummy_var =
    { vid = -101;
      pa = dummy_atom;
      na = dummy_atom;
      level = -1;
      index = -1;
      reason = None;
      weight = -1.;
      sweight = 0;
      seen = false;
      vpremise = [] }
  and dummy_atom =
    { var = dummy_var;
      timp = false;
      lit = dummy_lit;
      watched = {Vec.dummy=dummy_clause; data=[||]; sz=0};
      neg = dummy_atom;
      is_true = false;
      aid = -102 }
  and dummy_clause =
    { name = "";
      atoms = {Vec.dummy=dummy_atom; data=[||]; sz=0};
      activity = -1.;
      removed = false;
      learnt = false;
      cpremise = [];
      form = vraie_form }


  module Debug = struct

    let sign a = if a==a.var.pa then "" else "-"

    let level a =
      match a.var.level, a.var.reason with
        | n, _ when n < 0 -> assert false
        | 0, Some c -> sprintf "->0/%s" c.name
        | 0, None   -> "@0"
        | n, Some c -> sprintf "->%d/%s" n c.name
        | n, None   -> sprintf "@@%d" n

    let value a =
      if a.is_true then sprintf "[T%s]" (level a)
      else if a.neg.is_true then sprintf "[F%s]" (level a)
      else ""

    let value_ms_like a =
      if a.is_true then sprintf ":1%s" (level a)
      else if a.neg.is_true then sprintf ":0%s" (level a)
      else ":X"

    let premise fmt v =
      List.iter (fun {name=name} -> fprintf fmt "%s," name) v

    let atom fmt a =
      fprintf fmt "%s%d%s [index=%d | lit:%a] vpremise={{%a}}"
        (sign a) (a.var.vid+1) (value a) a.var.index Literal.LT.print a.lit
        premise a.var.vpremise


    let atoms_list fmt l = List.iter (fprintf fmt "%a ; " atom) l
    let atoms_array fmt arr = Array.iter (fprintf fmt "%a ; " atom) arr

    let atoms_vec fmt vec =
      for i = 0 to Vec.size vec - 1 do
        fprintf fmt "%a ; " atom (Vec.get vec i)
      done

    let clause fmt {name=name; atoms=arr; cpremise=cp} =
      fprintf fmt "%s:{ %a} cpremise={{%a}}" name atoms_vec arr premise cp

  end

  let pr_atom = Debug.atom
  let pr_clause = Debug.clause

  module MA = Literal.LT.Map

  let ale = Hstring.make "<="
  let alt = Hstring.make "<"
  let agt = Hstring.make ">"
  let is_le n = Hstring.compare n ale = 0
  let is_lt n = Hstring.compare n alt = 0
  let is_gt n = Hstring.compare n agt = 0

  let normal_form lit = (* XXX do better *)
    let av, is_neg = Literal.LT.atom_view lit in
    (if is_neg then Literal.LT.neg lit else lit), is_neg

  let max_depth a =
    let l = match Literal.LT.view a with
      | Literal.Eq (s,t) ->  [s;t]
      | Literal.Distinct(_,l) -> l
      | Literal.Builtin (_,_,l) -> l
      | Literal.Pred (p,_) -> [p]
    in
    List.fold_left (fun z t -> max z (Term.view t).Term.depth) 0 l

  let literal a = a.lit
  let weight a = a.var.weight

  let is_true a = a.is_true
  let level a = a.var.level
  let index a = a.var.index
  let neg a = a.neg

  (* tag -1 will be used for variable "vrai" *)
  let cpt_mk_var = ref (-1)

  let ma = ref MA.empty
  let make_var =
    fun lit acc ->
      let lit, negated = normal_form lit in
      try MA.find lit !ma, negated, acc
      with Not_found ->
        let cpt_fois_2 = !cpt_mk_var * 2 in
        let rec var  =
	  { vid = !cpt_mk_var;
	    pa = pa;
	    na = na;
	    level = -1;
	    index = -1;
            reason = None;
	    weight = 0.;
            sweight = max_depth lit;
	    seen = false;
	    vpremise = [];
	  }
        and pa =
	  { var = var;
	    lit = lit;
	    watched = Vec.make 10 dummy_clause;
	    neg = na;
	    is_true = false;
            timp = false;
	    aid = cpt_fois_2 (* aid = vid*2 *) }
        and na =
	  { var = var;
	    lit = Literal.LT.neg lit;
	    watched = Vec.make 10 dummy_clause;
	    neg = pa;
	    is_true = false;
            timp = false;
	    aid = cpt_fois_2 + 1 (* aid = vid*2+1 *) } in
        ma := MA.add lit var !ma;
        incr cpt_mk_var;
        var, negated, var :: acc

  let add_atom lit acc =
    let var, negated, acc = make_var lit acc in
    (if negated then var.na else var.pa), acc

  let vrai_atom =
    let a, _ = add_atom Literal.LT.vrai [] in
    assert (!cpt_mk_var = 0);
    a.is_true <- true;
    a.var.level <- 0;
    a.var.reason <- None;
    a

  let get_atom lit =
    try (MA.find lit !ma).pa
    with Not_found ->
      try (MA.find (Literal.LT.neg lit) !ma).na with Not_found -> assert false

  let made_vars_info () =
    !cpt_mk_var, MA.fold (fun lit var acc -> var::acc)!ma []

  let get_var lit =
    let lit, negated = normal_form lit in
    try MA.find lit !ma, negated
    with Not_found -> assert false

  let faux_atom = vrai_atom.neg

  let make_clause name ali f sz_ali is_learnt premise =
    let atoms = Vec.from_list ali sz_ali dummy_atom in
    { name  = name;
      atoms = atoms;
      removed = false;
      learnt = is_learnt;
      activity = 0.;
      cpremise = premise;
      form = f}

  let fresh_lname =
    let cpt = ref 0 in
    fun () -> incr cpt; "L" ^ (string_of_int !cpt)

  let fresh_dname =
    let cpt = ref 0 in
    fun () -> incr cpt; "D" ^ (string_of_int !cpt)

  let fresh_name =
    let cpt = ref 0 in
    fun () -> incr cpt; "C" ^ (string_of_int !cpt)


  let to_float i = float_of_int i

  let to_int f = int_of_float f

  let clear () =
    cpt_mk_var := 0;
    ma := MA.empty

  (*end*)

  let cmp_var v1 v2 = v1.vid - v2.vid
  let eq_var v1 v2 = v1.vid - v2.vid = 0
  let tag_var v = v.vid
  let h_var v = v.vid

  let cmp_atom a1 a2 = a1.aid - a2.aid
  let eq_atom   a1 a2 = a1.aid - a2.aid = 0
  let hash_atom a1 = a1.aid
  let tag_atom  a1 = a1.aid

  let iter_atoms_of_clauses cls f =
    Vec.iter cls (fun c -> Vec.iter c.atoms f)


  let reason_atoms a =
    match a.var.reason with
      None -> []
    | Some c ->
      let cpt = ref 0 in
      let l = ref [] in
      for i = 0 to Vec.size c.atoms - 1 do
        let b = Vec.get c.atoms i in
        if eq_atom a b then incr cpt
        else l := b :: !l
      done;
      if !cpt <> 1 then begin
        fprintf fmt "cpt = %d@." !cpt;
        fprintf fmt "a = %a@." pr_atom a;
        fprintf fmt "c = %a@." pr_clause c;
        assert false
      end;
      !l

end

(******************************************************************************)
module type FF_SIG = sig
  type t
  type view = private UNIT of Types.atom | AND of t list | OR of t list

  val equal   : t -> t -> bool
  val compare : t -> t -> int
  val print   : Format.formatter -> t -> unit
  val print_stats : Format.formatter -> unit
  val vrai    : t
  val faux    : t
  val view    : t -> view
  val mk_lit  : Literal.LT.t -> Types.var list -> t * Types.var list
  val mk_and  : t list -> t
  val mk_or   : t list -> t
  val mk_not  : t -> t

  val simplify :
    Formula.t ->
    (Formula.t -> t * 'a) ->
    Types.var list ->
    t * (Formula.t * (t * Types.atom)) list
    * Types.var list

  val get_proxy_of : t ->
    (Types.atom * Types.atom list * bool) Util.MI.t -> Types.atom option

  val cnf_abstr : t ->
    (Types.atom * Types.atom list * bool) Util.MI.t ->
    Types.var list ->
    Types.atom
    * (Types.atom * Types.atom list * bool) list
    * (Types.atom * Types.atom list * bool) Util.MI.t
    * Types.var list

  val expand_proxy_defn :
    Types.atom list list ->
    Types.atom * Types.atom list * bool -> Types.atom list list

  module Set : Set.S with type elt = t
  module Map : Map.S with type key = t
end

module Flat_Formula : FF_SIG = struct

  type view = UNIT of Types.atom | AND  of t list | OR of t list
  and t = { pos : view ; neg : view; tpos : int; tneg : int }

  let mk_not {pos=pos; neg=neg;tpos=tpos; tneg=tneg} =
    {pos=neg; neg=pos;tpos=tneg; tneg=tpos}

  module HC =
    Hconsing.Make
      (struct
        type elt = t

        let set_id tag f = { f with tpos = 2*tag; tneg = 2*tag+1 }

        let eq f1 f2 =
          let eq_aux c1 c2 = match c1, c2 with
            | UNIT x , UNIT y -> Types.eq_atom x y
            | AND u  , AND v | OR u , OR v  ->
              (try
                 List.iter2
                   (fun x y -> if x.tpos <> y.tpos then raise Exit) u v; true
               with
               | Exit -> false
               | Invalid_argument s ->
                 assert (String.compare s "List.iter2" = 0);
                 false)

            | _, _ -> false
	  in
          eq_aux f1.pos f2.pos

        let hash f =
          let h_aux f = match f with
            | UNIT a -> Types.hash_atom a
            | AND l  -> List.fold_left (fun acc f -> acc * 19 + f.tpos) 1 l
            | OR l   -> List.fold_left (fun acc f -> acc * 23 + f.tpos) 1 l
          in
          let h = h_aux f.pos in
          match f.pos with
            | UNIT _ -> abs (3 * h)
            | AND _  -> abs (3 * h + 1)
            | OR _   -> abs (3 * h + 2)

        let neg f = mk_not f

        let initial_size = 4096
        let disable_weaks () = Options.disable_weaks ()
       end)

  let cpt = ref 0

  let sp() = let s = ref "" in for _ = 1 to !cpt do s := " " ^ !s done; !s ^ !s

  let rec print fmt fa = match fa.pos with
    | UNIT a -> fprintf fmt "%a" Types.pr_atom a
    | AND s  ->
      incr cpt;
      fprintf fmt "(and%a" print_list s;
      decr cpt;
      fprintf fmt "@.%s)" (sp())

    | OR s   ->
      incr cpt;
      fprintf fmt "(or%a" print_list s;
      decr cpt;
      fprintf fmt "@.%s)" (sp())

  and print_list fmt l =
    match l with
      | [] -> assert false
      | e::l ->
        fprintf fmt "@.%s%a" (sp()) print e;
        List.iter(fprintf fmt "@.%s%a" (sp()) print) l


  let print fmt f = cpt := 0; print fmt f

  let print_stats fmt = ()

  let compare f1 f2 = f1.tpos - f2.tpos

  let equal f1 f2 = f1.tpos - f2.tpos = 0
  let hash f = f.tpos
  let tag  f = f.tpos
  let view f = f.pos

  let is_positive pos = match pos with
    | AND _ -> true
    | OR  _ -> false
    | UNIT at -> at == at.Types.var.Types.pa

  let make pos neg =
    let is_pos = is_positive pos in
    if is_pos then HC.make {pos=pos ; neg=neg; tpos= -1; tneg= -1 (*dump*)}
    else mk_not (HC.make {pos=neg ; neg=pos; tpos= -1; tneg= -1 (*dump*)})

  let aaz a = assert (a.Types.var.Types.level = 0)

  let complements f1 f2 = f1.tpos - f2.tneg = 0

  let mk_lit a acc =
    let at, acc = Types.add_atom a acc in
    let at =
      if disable_flat_formulas_simplification () then at
      else
        if at.Types.var.Types.level = 0 then
          if at.Types.is_true then Types.vrai_atom
          else begin
            if at.Types.neg.Types.is_true then Types.faux_atom else at
          end
        else at
    in
    make (UNIT at) (UNIT at.Types.neg), acc

  let vrai = mk_lit Literal.LT.vrai [] |> fst
  let faux = mk_not vrai

  let merge_and_check l1 l2 =
    let rec merge_rec l1 l2 hd =
      match l1, l2 with
        | [], l2 -> l2
        | l1, [] -> l1
        | h1 :: t1, h2 :: t2 ->
          let c = compare h1 h2 in
          if c = 0 then merge_rec l1 t2 hd
          else
            if compare h1 h2 < 0
            then begin
              if complements hd h1 then raise Exit;
              h1 :: merge_rec t1 l2 h1
            end
            else begin
              if complements hd h2 then raise Exit;
              h2 :: merge_rec l1 t2 h2
            end
    in
    match l1, l2 with
      | [], l2 -> l2
      | l1, [] -> l1
      | h1 :: t1, h2 :: t2 ->
        let c = compare h1 h2 in
        if c = 0 then merge_rec t1 l2 h1
        else
          if compare h1 h2 < 0
          then merge_rec l1 l2 h1
          else merge_rec l1 l2 h2

  let mk_and l =
    try
      let so, nso =
        List.fold_left
          (fun ((so,nso) as acc) e ->
            match e.pos with
              | AND l -> merge_and_check so l, nso
              | UNIT a when
                  not (disable_flat_formulas_simplification ()) &&
                    a.Types.var.Types.level = 0 ->
                begin
                  if a.Types.neg.Types.is_true then (aaz a; raise Exit); (* XXX*)
                  if a.Types.is_true then (aaz a; acc)
                  else so, e::nso
                end
              | _     -> so, e::nso
          )([],[]) l
      in
      let delta_inv = List.fast_sort (fun a b -> compare b a) nso in
      let delta_u = match delta_inv with
        | [] -> delta_inv
        | e::l ->
          let _, delta_u =
            List.fold_left
              (fun ((c,l) as acc) e ->
                if complements c e then raise Exit;
                if equal c e then acc
                else (e, e::l)
              )(e,[e]) l
          in
          delta_u
      in
      match merge_and_check so delta_u with
        | [] -> vrai
        | [e]-> e
        | l -> make (AND l) (OR (List.rev (List.rev_map mk_not l)))
    with Exit -> faux

  (* res = l1 inter l2 *)
  let intersect_list l1 l2 =
    let rec inter l1 l2 acc =
      match l1, l2 with
        | [], _ | _ , [] -> List.rev acc
        | f1::r1, f2::r2 ->
          let c = compare f1 f2 in
          if c = 0 then inter r1 r2 (f1::acc)
          else if c > 0 then inter l1 r2 acc else inter r1 l2 acc
    in
    inter l1 l2 []

  exception Not_included

  let remove_elt e l =
    let rec relt l acc =
      match l with
        | [] -> raise Not_included
        | f::r ->
          let c = compare f e in
          if c = 0 then List.rev_append acc r
          else if c < 0 then relt r (f::acc)
          else raise Not_included
    in
    relt l []

  let diff_list to_exclude l =
    let rec diff l1 l2 acc =
      match l1, l2 with
        | [], [] -> List.rev acc
        | [], r  -> List.rev_append acc r
        | _ , [] -> raise Not_included
        | f1::r1, f2::r2 ->
          let c = compare f1 f2 in
          if c = 0 then diff r1 r2 acc
          else if c > 0 then diff l1 r2 (f2::acc)
          else raise Not_included
    in
    diff to_exclude l []

  let extract_common l =
    let atoms, ands =
      List.fold_left
        (fun (atoms, ands) f ->
          match view f with
            | OR _   -> assert false
            | UNIT a -> f::atoms, ands
            | AND l  -> atoms, l::ands
        )([],[]) l
    in
    match atoms, ands with
      | [], [] -> assert false

      | _::_::_, _ ->
        if debug () then
          fprintf fmt "Failure: many distinct atoms@.";
        None

      | [_] as common, _ ->
        if debug () then
          fprintf fmt "TODO: Should have one toplevel common atom@.";
        begin
          try
            (*  a + (a . B_1) + ... (a . B_n) = a *)
            ignore (List.rev_map (diff_list common) ands);
            Some (common, [[]])
          with Not_included -> None
        end

      | [], ad::ands' ->
        if debug () then
          fprintf fmt "Should look for internal common parts@.";
        let common = List.fold_left intersect_list ad ands' in
        match common with
            [] -> None
          | _ ->
            try Some (common, List.rev_map (diff_list common) ands)
            with Not_included -> assert false

  let rec mk_or l =
    try
      let so, nso =
        List.fold_left
          (fun ((so,nso) as acc) e ->
            match e.pos with
              | OR l  -> merge_and_check so l, nso
              | UNIT a  when
                  not (disable_flat_formulas_simplification ()) &&
                    a.Types.var.Types.level = 0 ->
                begin
                  if a.Types.is_true then (aaz a; raise Exit); (* XXX *)
                  if a.Types.neg.Types.is_true then (aaz a; acc)
                  else so, e::nso
                end
              | _     -> so, e::nso
          )([],[]) l
      in
      let delta_inv = List.fast_sort (fun a b -> compare b a) nso in
      let delta_u = match delta_inv with
        | [] -> delta_inv
        | e::l ->
          let _, delta_u =
            List.fold_left
              (fun ((c,l) as acc) e ->
                if complements c e then raise Exit;
                if equal c e then acc
                else (e, e::l)
              )(e,[e]) l
          in
          delta_u
      in
      match merge_and_check so delta_u with
        | [] -> faux
        | [e]-> e
        | l  ->
          match extract_common l with
            | None ->
              begin match l with
                | [{pos=UNIT _} as fa;{pos=AND ands}] ->
                  begin
                    try mk_or [fa ; (mk_and (remove_elt (mk_not fa) ands))]
                    with Not_included ->
                      make (OR l) (AND (List.rev (List.rev_map mk_not l)))
                  end
                | _ -> make (OR l) (AND (List.rev (List.rev_map mk_not l)))
              end
            | Some (com,ands) ->
              let ands = List.rev_map mk_and ands in
              mk_and ((mk_or ands) :: com)
    with Exit -> vrai

  (* translation from Formula.t *)

  let abstract_lemma abstr f tl lem new_vars =
    try fst (abstr f)
    with Not_found ->
      try fst (List.assoc f !lem)
      with Not_found ->
        if tl then begin
          lem := (f, (vrai, Types.vrai_atom)) :: !lem;
          vrai
        end
        else
          let lit = A.mk_pred (T.fresh_name Ty.Tbool) false in
          let xlit, new_v = mk_lit lit !new_vars in
          let at_lit, new_v = Types.add_atom lit new_v in
          new_vars := new_v;
          lem := (f, (xlit, at_lit)) :: !lem
            [@ocaml.ppwarning "xlit or at_lit is probably redundant"]
          ;
          xlit

  let simplify f abstr new_vars =
    let lem = ref [] in
    let new_vars = ref new_vars in
    let rec simp topl f =
      match F.view f with
        | F.Literal a ->
          let ff, l = mk_lit a !new_vars in
          new_vars := l;
          ff

        | F.Lemma _   -> abstract_lemma abstr f topl lem new_vars

        | F.Skolem _ ->
          mk_not (simp false (F.mk_not f))

        | F.Unit(f1, f2) ->
          let x1 = simp topl f1 in
          let x2 = simp topl f2 in
          begin match x1.pos , x2.pos with
            | AND l1, AND l2 -> mk_and (List.rev_append l1 l2)
            | AND l1, _      -> mk_and (x2 :: l1)
            | _     , AND l2 -> mk_and (x1 :: l2)
            | _              -> mk_and [x1; x2]
          end

        | F.Clause(f1, f2, _) ->
          let x1 = simp false f1 in
          let x2 = simp false f2 in
          begin match x1.pos, x2.pos with
            | OR l1, OR l2 -> mk_or (List.rev_append l1 l2)
            | OR l1, _     -> mk_or (x2 :: l1)
            | _    , OR l2 -> mk_or (x1 :: l2)
            | _            -> mk_or [x1; x2]
          end


        | F.Let {F.let_var=lvar; let_term=lterm; let_subst=s; let_f=lf} ->
          let f' = F.apply_subst s lf in
          let v = Symbols.Map.find lvar (fst s) in
          let at, new_v = mk_lit (A.mk_eq v lterm) !new_vars in
          new_vars := new_v;
          let res = simp topl f' in
          begin match res.pos with
            | AND l -> mk_and (at :: l)
            | _     -> mk_and [at; res]
          end
    in
    let res = simp true f in
    res, !lem, !new_vars

  (* CNF_ABSTR a la Tseitin *)

  let atom_of_lit lit is_neg new_vars =
    let a, l = Types.add_atom lit !new_vars in
    new_vars := l;
    if is_neg then a.Types.neg else a

  let mk_new_proxy n =
    let hs = Hs.make ("PROXY__" ^ (string_of_int n)) in
    let sy = Symbols.Name(hs, Symbols.Other) in
    A.mk_pred (Term.make sy [] Ty.Tbool) false

  let get_proxy_of f proxies_mp =
    try let p, _, _ = Util.MI.find f.tpos proxies_mp in Some p
    with Not_found ->
      try let p, _, _ = Util.MI.find f.tneg proxies_mp in Some p.Types.neg
      with Not_found -> None


  let expand_proxy_defn acc (p, l, is_and) =
    if is_and then (* p <=> (l1 and ... and l_n) *)
      let np = p.Types.neg in
      let cl, acc =
        List.fold_left
          (fun (cl,acc) a -> (a.Types.neg :: cl), [np; a] :: acc)([p],acc) l
      in
      cl :: acc
    else (* p <=> (l1 or ... or l_n) *)
      let acc = List.fold_left (fun acc a -> [p;a.Types.neg]::acc) acc l in
      ((p.Types.neg) :: l) :: acc

  let cnf_abstr f proxies_mp new_vars =
    let proxies_mp = ref proxies_mp in
    let new_proxies = ref [] in
    let new_vars = ref new_vars in
    let rec abstr f = match f.pos with
      | UNIT a -> a
      | AND l | OR l ->
        match get_proxy_of f !proxies_mp with
        | Some p -> p
        | None ->
          let l = List.rev (List.rev_map abstr l) in
          let p = atom_of_lit (mk_new_proxy f.tpos) false new_vars in
          let is_and = match f.pos with
            | AND _ -> true | OR _ -> false | UNIT _ -> assert false
          in
          new_proxies := (p, l, is_and) :: !new_proxies;
          proxies_mp := Util.MI.add f.tpos (p, l, is_and) !proxies_mp;
          p
    in
    let abstr_f = abstr f in
    abstr_f, !new_proxies, !proxies_mp, !new_vars


  module Set = Set.Make(struct type t'=t type t=t' let compare=compare end)
  module Map = Map.Make(struct type t'=t type t=t' let compare=compare end)

end

(******************************************************************************)

open Types

module Ex = Explanation

exception Sat
exception Unsat of clause list option
exception Restart

let vraie_form = Formula.vrai


module type SAT_ML = sig
  (*module Make (Dummy : sig end) : sig*)
  type state
  type th

  val solve : unit -> unit

  val set_new_proxies :
    (Types.atom * Types.atom list * bool) Util.MI.t -> unit

  val new_vars :
    var list ->
    atom list list -> atom list list ->
    atom list list * atom list list

  val assume :
    Types.atom list list -> Types.atom list list -> Formula.t ->
    cnumber : int ->
    Types.atom option Flat_Formula.Map.t -> dec_lvl:int ->
    unit

  val boolean_model : unit -> Types.atom list
  val assumed : unit -> Literal.LT.Set.t
  val current_tbox : unit -> th
  val set_current_tbox : th -> unit
  val empty : unit -> unit
  val clear : unit -> unit

  val save : unit -> state
  val restore : state -> unit

  val reset_steps : unit -> unit
  val get_steps : unit -> int64

  val assume_th_elt : Commands.th_elt -> unit
  val decision_level : unit -> int
  val cancel_until : int -> unit

  val update_lazy_cnf :
    do_bcp : bool ->
    Types.atom option Flat_Formula.Map.t -> dec_lvl:int -> unit
  val exists_in_lazy_cnf : Flat_Formula.t -> bool

  val known_lazy_formulas : unit -> int Flat_Formula.Map.t
(*end*)
end

module MFF = Flat_Formula.Map
module SFF = Flat_Formula.Set

module Make (Th : Theory.S) : SAT_ML with type th = Th.t = struct


  type th = Th.t
  type env =
      {
      (* si vrai, les contraintes sont deja fausses *)
        mutable is_unsat : bool;

        mutable unsat_core : clause list option;

      (* clauses du probleme *)
        mutable clauses : clause Vec.t;

      (* clauses apprises *)
        mutable learnts : clause Vec.t;

      (* valeur de l'increment pour l'activite des clauses *)
        mutable clause_inc : float;

      (* valeur de l'increment pour l'activite des variables *)
        mutable var_inc : float;

      (* un vecteur des variables du probleme *)
        mutable vars : var Vec.t;

      (* la pile de decisions avec les faits impliques *)
        mutable trail : atom Vec.t;

      (* une pile qui pointe vers les niveaux de decision dans trail *)
        mutable trail_lim : int Vec.t;

      (* Tete de la File des faits unitaires a propager.
	 C'est un index vers le trail *)
        mutable qhead : int;

      (* Nombre des assignements top-level depuis la derniere
         execution de 'simplify()' *)
        mutable simpDB_assigns : int;

      (* Nombre restant de propagations a faire avant la prochaine
         execution de 'simplify()' *)
        mutable simpDB_props : int;

      (* Un tas ordone en fonction de l'activite des variables *)
        mutable order : Iheap.t;

      (* estimation de progressions, mis a jour par 'search()' *)
        mutable progress_estimate : float;

      (* *)
        remove_satisfied : bool;

      (* inverse du facteur d'acitivte des variables, vaut 1/0.999 par defaut *)
        var_decay : float;

      (* inverse du facteur d'activite des clauses, vaut 1/0.95 par defaut *)
        clause_decay : float;

      (* la limite de restart initiale, vaut 100 par defaut *)
        mutable restart_first : int;

      (* facteur de multiplication de restart limite, vaut 1.5 par defaut*)
        restart_inc : float;

      (* limite initiale du nombre de clause apprises, vaut 1/3
         des clauses originales par defaut *)
        mutable learntsize_factor : float;

      (* multiplier learntsize_factor par cette valeur a chaque restart,
         vaut 1.1 par defaut *)
        learntsize_inc : float;

      (* controler la minimisation des clauses conflit, vaut true par defaut *)
        expensive_ccmin : bool;

      (* controle la polarite a choisir lors de la decision *)
        polarity_mode : bool;

        mutable starts : int;

        mutable decisions : int;

        mutable propagations : int;

        mutable conflicts : int;

        mutable clauses_literals : int;

        mutable learnts_literals : int;

        mutable max_literals : int;

        mutable tot_literals : int;

        mutable nb_init_vars : int;

        mutable nb_init_clauses : int;

        mutable model : var Vec.t;

        mutable tenv : Th.t;

        mutable unit_tenv : Th.t;

        mutable tenv_queue : Th.t Vec.t;

        mutable tatoms_queue : atom Queue.t;

        mutable cpt_current_propagations : int;

        mutable proxies : (Types.atom * Types.atom list * bool) Util.MI.t;

        mutable lazy_cnf : Flat_Formula.t list;

        lazy_cnf_queue : Flat_Formula.t list Vec.t;

        mutable ff_lvl : int MFF.t;

        mutable lvl_ff : SFF.t Util.MI.t;
      }

  type conflict_origin =
    | C_none
    | C_bool of clause
    | C_theory of Ex.t

  exception Conflict of clause
  (*module Make (Dummy : sig end) = struct*)

  module Solver_types = Types(*.Make(struct end)*)

  let steps = ref 0L

  let reset_steps () = steps := 0L
  let get_steps () = !steps

  open Solver_types

  type state =
      {
        env : env;
        st_cpt_mk_var: int;
        st_ma : var Literal.LT.Map.t;
      }


  let env =
    {
      is_unsat = false;

      unsat_core = None;

      clauses = Vec.make 0 dummy_clause; (*sera mis a jour lors du parsing*)

      learnts = Vec.make 0 dummy_clause; (*sera mis a jour lors du parsing*)

      clause_inc = 1.;

      var_inc = 1.;

      vars = Vec.make 0 dummy_var; (*sera mis a jour lors du parsing*)

      trail = Vec.make 601 dummy_atom;

      trail_lim = Vec.make 601 (-105);

      qhead = 0;

      simpDB_assigns = -1;

      simpDB_props = 0;

      order = Iheap.init 0; (* sera mis a jour dans solve *)

      progress_estimate = 0.;

      remove_satisfied = true;

      var_decay = 1. /. 0.95;

      clause_decay = 1. /. 0.999;

      restart_first = 100;

      restart_inc = 1.5;

      learntsize_factor = 1. /. 3. ;

      learntsize_inc = 1.1;

      expensive_ccmin = true;

      polarity_mode = false;

      starts = 0;

      decisions = 0;

      propagations = 0;

      conflicts = 0;

      clauses_literals = 0;

      learnts_literals = 0;

      max_literals = 0;

      tot_literals = 0;

      nb_init_vars = 0;

      nb_init_clauses = 0;

      model = Vec.make 0 dummy_var;

      tenv = Th.empty();

      unit_tenv = Th.empty();

      tenv_queue = Vec.make 100 (Th.empty());

      tatoms_queue = Queue.create ();

      cpt_current_propagations = 0;

      proxies = Util.MI.empty;

      lazy_cnf = [];

      lazy_cnf_queue = Vec.make 10 [];

      ff_lvl = MFF.empty;

      lvl_ff = Util.MI.empty;
}


(*
  module SA = Set.Make
  (struct
  type t = Types.atom
  let compare a b = a.Types.aid - b.Types.aid
  end)

  module SSA = Set.Make(SA)


  let ssa = ref SSA.empty

  let clause_exists atoms =
  try
(*List.iter
  (fun a -> if a.is_true then raise Exit) atoms;*)
  let sa = List.fold_left (fun s e -> SA.add e s) SA.empty atoms in
  if SSA.mem sa !ssa then true
  else begin
  ssa := SSA.add sa !ssa;
  false
  end
  with Exit -> true

  let f_weight i j =
  let vj = Vec.get env.vars j in
  let vi = Vec.get env.vars i in
(*if vi.sweight <> vj.sweight then vi.sweight < vj.sweight
  else*) vj.weight < vi.weight
*)

  let f_weight i j =
    Pervasives.(<) (Vec.get env.vars j).weight (Vec.get env.vars i).weight

  let f_filter i = (Vec.get env.vars i).level < 0

  let insert_var_order v =
    Iheap.insert f_weight env.order v.vid

  let var_decay_activity () = env.var_inc <- env.var_inc *. env.var_decay

  let clause_decay_activity () =
    env.clause_inc <- env.clause_inc *. env.clause_decay

  let var_bump_activity v =
    v.weight <- v.weight +. env.var_inc;
    if Pervasives.(>) v.weight 1e100 then begin
      for i = 0 to env.vars.Vec.sz - 1 do
        (Vec.get env.vars i).weight <- (Vec.get env.vars i).weight *. 1e-100
      done;
      env.var_inc <- env.var_inc *. 1e-100;
    end;
    if Iheap.in_heap env.order v.vid then
      Iheap.decrease f_weight env.order v.vid


  let clause_bump_activity c =
    c.activity <- c.activity +. env.clause_inc;
    if Pervasives.(>) c.activity 1e20 then begin
      for i = 0 to env.learnts.Vec.sz - 1 do
        (Vec.get env.learnts i).activity <-
          (Vec.get env.learnts i).activity *. 1e-20;
      done;
      env.clause_inc <- env.clause_inc *. 1e-20
    end

  let decision_level () = Vec.size env.trail_lim

  let nb_assigns () = Vec.size env.trail
  let nb_clauses () = Vec.size env.clauses
  let nb_learnts () = Vec.size env.learnts
  let nb_vars    () = Vec.size env.vars

  let new_decision_level () =
    env.decisions <- env.decisions + 1;
    Vec.push env.trail_lim (Vec.size env.trail);
    if Options.profiling() then Profiling.decision (decision_level()) "<none>";
    Vec.push env.tenv_queue env.tenv; (* save the current tenv *)
    if Options.lazy_sat () || Options.lazy_th () || Options.lazy_inst () then
      Vec.push env.lazy_cnf_queue env.lazy_cnf

  let attach_clause c =
    Vec.push (Vec.get c.atoms 0).neg.watched c;
    Vec.push (Vec.get c.atoms 1).neg.watched c;
    if c.learnt then
      env.learnts_literals <- env.learnts_literals + Vec.size c.atoms
    else
      env.clauses_literals <- env.clauses_literals + Vec.size c.atoms

  let detach_clause c =
    c.removed <- true;
  (*
    Vec.remove (Vec.get c.atoms 0).neg.watched c;
    Vec.remove (Vec.get c.atoms 1).neg.watched c;
  *)
    if c.learnt then
      env.learnts_literals <- env.learnts_literals - Vec.size c.atoms
    else
      env.clauses_literals <- env.clauses_literals - Vec.size c.atoms

  let remove_clause c = detach_clause c

  let satisfied c =
    try
      for i = 0 to Vec.size c.atoms - 1 do
        let a = Vec.get c.atoms i in
        if a.is_true && a.var.level ==0 then raise Exit
      done;
      false
    with Exit -> true

  let unassign_atom a =
    a.is_true <- false;
    a.neg.is_true <- false;
    a.timp <- false;
    a.neg.timp <- false;
    a.var.level <- -1;
    a.var.index <- -1;
    a.var.reason <- None;
    a.var.vpremise <- []

  let enqueue_assigned a =
    assert (a.is_true || a.neg.is_true);
    assert (a.var.level >= 0);
    Vec.push env.trail a

  let cancel_ff_lvls_until lvl =
    for i = decision_level () downto lvl + 1 do
      try
        let s = Util.MI.find i env.lvl_ff in
        SFF.iter (fun f' -> env.ff_lvl <- MFF.remove f' env.ff_lvl) s;
        env.lvl_ff <- Util.MI.remove i env.lvl_ff;
      with Not_found -> ()
    done

(* annule tout jusqu'a lvl *exclu*  *)
  let cancel_until lvl =
    cancel_ff_lvls_until lvl;
    let repush = ref [] in
    if decision_level () > lvl then begin
      env.qhead <- Vec.get env.trail_lim lvl;
      for c = Vec.size env.trail - 1 downto env.qhead do
        let a = Vec.get env.trail c in
        if Options.minimal_bj () && a.var.level <= lvl then begin
          assert (a.var.level = 0 || a.var.reason != None);
          repush := a :: !repush
        end
        else begin
          unassign_atom a;
          insert_var_order a.var
        end
      done;
      Queue.clear env.tatoms_queue;
      env.tenv <- Vec.get env.tenv_queue lvl; (* recover the right tenv *)
      if Options.lazy_sat () || Options.lazy_th () || Options.lazy_inst () then
        env.lazy_cnf <- Vec.get env.lazy_cnf_queue lvl;
      Vec.shrink env.trail ((Vec.size env.trail) - env.qhead) true;
      Vec.shrink env.trail_lim ((Vec.size env.trail_lim) - lvl) true;
      Vec.shrink env.tenv_queue ((Vec.size env.tenv_queue) - lvl) true;
      if Options.lazy_sat () || Options.lazy_th () || Options.lazy_inst () then
        Vec.shrink env.lazy_cnf_queue ((Vec.size env.lazy_cnf_queue) - lvl) true;
      (try
         let last_dec =
           if Vec.size env.trail_lim = 0 then 0 else Vec.last env.trail_lim in
         env.cpt_current_propagations <- (Vec.size env.trail) - last_dec
       with e -> assert false
      );
    end;
    if Options.profiling() then Profiling.reset_dlevel (decision_level());
    assert (Vec.size env.trail_lim = Vec.size env.tenv_queue);
    assert (Options.minimal_bj () || (!repush == []));
    List.iter enqueue_assigned !repush

  let rec pick_branch_var () =
    if Iheap.size env.order = 0 then raise Sat;
    let max = Iheap.remove_min f_weight env.order in
    let v = Vec.get env.vars max in
    if v.level>= 0 then begin
      assert (v.pa.is_true || v.na.is_true);
      pick_branch_var ()
    end
    else v

  let pick_branch_lit () =
    let v = pick_branch_var () in
    v.na

  let debug_enqueue_level a lvl reason =
    match reason with
    | None -> ()
    | Some c ->
      let maxi = ref min_int in
      for i = 0 to Vec.size c.atoms - 1 do
        let b = Vec.get c.atoms i in
        if not (eq_atom a b) then maxi := max !maxi b.var.level
      done;
      assert (!maxi = lvl)

  let max_level_in_clause c =
    let max_lvl = ref 0 in
    Vec.iter c.atoms (fun a ->
        max_lvl := max !max_lvl a.var.level);
    !max_lvl

  let enqueue a lvl reason =
    assert (not a.is_true && not a.neg.is_true &&
              a.var.level < 0 && a.var.reason == None && lvl >= 0);
  (* Garder la reason car elle est utile pour les unsat-core *)
  (*let reason = if lvl = 0 then None else reason in*)
    a.is_true <- true;
    a.var.level <- lvl;
    a.var.reason <- reason;
  (*eprintf "enqueue: %a@." Debug.atom a; *)
    Vec.push env.trail a;
    a.var.index <- Vec.size env.trail;
    if Options.enable_assertions() then  debug_enqueue_level a lvl reason

  let progress_estimate () =
    let prg = ref 0. in
    let nbv = to_float (nb_vars()) in
    let lvl = decision_level () in
    let _F = 1. /. nbv in
    for i = 0 to lvl do
      let _beg = if i = 0 then 0 else Vec.get env.trail_lim (i-1) in
      let _end =
        if i=lvl then Vec.size env.trail
        else Vec.get env.trail_lim i in
      prg := !prg +. _F**(to_float i) *. (to_float (_end - _beg))
    done;
    !prg /. nbv

  let check_levels propag_lvl current_lvl =
    assert (propag_lvl <= current_lvl);
    assert (propag_lvl == current_lvl || (Options.minimal_bj ()))

  let best_propagation_level c =
    let mlvl =
      if Options.minimal_bj () then max_level_in_clause c
      else decision_level ()
    in
    check_levels mlvl (decision_level ());
    mlvl

  let propagate_in_clause a c i watched new_sz =
    let atoms = c.atoms in
    let first = Vec.get atoms 0 in
    if first == a.neg then begin (* le literal faux doit etre dans .(1) *)
      Vec.set atoms 0 (Vec.get atoms 1);
      Vec.set atoms 1 first
    end;
    let first = Vec.get atoms 0 in
    if first.is_true then begin
      (* clause vraie, la garder dans les watched *)
      Vec.set watched !new_sz c;
      incr new_sz;
      if Options.profiling() then Profiling.elim true;
    end
    else
      try (* chercher un nouveau watcher *)
        for k = 2 to Vec.size atoms - 1 do
          let ak = Vec.get atoms k in
          if not (ak.neg.is_true) then begin
          (* Watcher Trouve: mettre a jour et sortir *)
            Vec.set atoms 1 ak;
            Vec.set atoms k a.neg;
            Vec.push ak.neg.watched c;
            raise Exit
          end
        done;
          (* Watcher NON Trouve *)
          if first.neg.is_true then begin
            (* la clause est fausse *)
            env.qhead <- Vec.size env.trail;
            for k = i to Vec.size watched - 1 do
              Vec.set watched !new_sz (Vec.get watched k);
              incr new_sz;
            done;
            if Options.profiling() then Profiling.bcp_conflict true true;
            raise (Conflict c)
          end
          else begin
            (* la clause est unitaire *)
            Vec.set watched !new_sz c;
            incr new_sz;
            let mlvl = best_propagation_level c in
            enqueue first mlvl (Some c);
            if Options.profiling() then Profiling.red true;
          end
      with Exit -> ()

  let propagate_atom a res =
    let watched = a.watched in
    let new_sz_w = ref 0 in
    begin
      try
        for i = 0 to Vec.size watched - 1 do
          let c = Vec.get watched i in
          if not c.removed then propagate_in_clause a c i watched new_sz_w
        done;
      with Conflict c -> assert (!res == C_none); res := C_bool c
    end;
    let dead_part = Vec.size watched - !new_sz_w in
    Vec.shrink watched dead_part true


  let do_case_split origin =
    if Options.case_split_policy () != Util.AfterTheoryAssume then
      failwith
        "Only AfterTheoryAssume case-split policy is supported by satML";
    if Options.case_split_policy () == origin then
      try
        let tenv, _ = Th.do_case_split env.tenv in
        env.tenv <- tenv;
        C_none
      with Exception.Inconsistent (expl, classes) ->
        C_theory expl
    else C_none

  module SA =
    Set.Make
      (struct
        type t = Types.atom
        let compare a b =
          let c = a.var.level - b.var.level in
          if c <> 0 then c
          else Types.cmp_atom a b
      end)

  let get_atom_or_proxy f proxies =
    let open Flat_Formula in
    match view f with
    | UNIT a -> a
    | _ ->
      match get_proxy_of f proxies with
      | Some a -> a
      | None -> assert false

  let compute_facts_for_theory_propagate () =
    let open Flat_Formula in
    let rec aux ls accu tat =
      match ls with
        [] -> tat, accu
      | f :: ls ->
        assert ((get_atom_or_proxy f env.proxies).Types.is_true);
        match view f with
        | UNIT a ->
          aux ls accu (SA.add a tat)
        | AND l ->
          aux (List.rev_append l ls) accu tat
        | OR l ->
          let res =
            List.find_opt (fun e ->
                let proxy_e = get_atom_or_proxy e env.proxies in
                proxy_e.Types.is_true
              ) l in
          match res with
          | None -> aux ls (f :: accu) tat
          | Some e -> aux (e::ls) accu tat
    in
    let tat, accu = aux env.lazy_cnf [] SA.empty in
    let tatoms_queue = Queue.create () in
    SA.iter (fun a -> Queue.push a tatoms_queue) tat;
    env.lazy_cnf <- accu;
    tatoms_queue

  let lazy_atoms () =
   let open Flat_Formula in
   let tat = ref SA.empty in
   let accu = ref [] in
   accu := env.lazy_cnf;
   let continue = ref true in
   while !continue do
     continue := false;
     let next =
       List.fold_left (fun next f ->
           let proxy_f = get_atom_or_proxy f env.proxies in
           if not proxy_f.Types.is_true then f :: next
           else
             match view f with
             | UNIT a ->
               tat := SA.add a !tat;
               next

             | AND l ->
               continue := true;
               List.fold_left (fun next e -> e :: next) next l

             | OR l ->
               let res =
                 List.find_opt (fun e ->
                     let proxy_e = get_atom_or_proxy e env.proxies in
                     proxy_e.Types.is_true
                   ) l in
               match res with
               | None -> f ::next
               | Some e ->
                 continue := true;
                 e :: next
         ) [] !accu
     in
     accu := next
   done;
   env.lazy_cnf <- !accu;
   SA.fold (fun a acc ->
       A.Set.add a.lit acc
     ) (!tat) A.Set.empty

  let expensive_theory_propagate () = None
(* try *)
(*   if D1.d then eprintf "expensive_theory_propagate@."; *)
(*   ignore(Th.expensive_processing env.tenv); *)
(*   if D1.d then eprintf "expensive_theory_propagate => None@."; *)
(*   None *)
(* with Exception.Inconsistent dep ->  *)
(*   if D1.d then eprintf "expensive_theory_propagate => Inconsistent@."; *)
(*   Some dep *)

  let unit_theory_propagate full_q lazy_q =
    let facts =
      Queue.fold
        (fun acc ta ->
          assert (ta.is_true);
          assert (ta.var.level >= 0);
          if ta.var.level = 0 then
            (ta.lit, Ex.empty, 0, env.cpt_current_propagations) :: acc
          else acc
        )[] lazy_q
    in
    if facts == [] then C_none
    else
      try
        (*let full_model = nb_assigns() = env.nb_init_vars in*)
        (* XXX what to do with the other results of Th.assume ? *)
        let t,_,cpt =
          Th.assume ~ordered:false
            (List.rev facts) env.unit_tenv
        in
        steps := Int64.add (Int64.of_int cpt) !steps;
        if steps_bound () <> -1
	  && Int64.compare !steps (Int64.of_int (steps_bound ())) > 0 then
	  begin
	    printf "Steps limit reached: %Ld@." !steps;
	    exit 1
	  end;
        env.unit_tenv <- t;
        C_none
      with Exception.Inconsistent (dep, terms) ->
        (* XXX what to do with terms ? *)
	(* eprintf "th inconsistent : %a @." Ex.print dep; *)
        if Options.profiling() then Profiling.theory_conflict();
        C_theory dep

  let theory_propagate () =
    let facts = ref [] in
    let dlvl = decision_level () in
    let tatoms_queue =
      if Options.lazy_sat () || Options.lazy_th () then
        compute_facts_for_theory_propagate ()
      else env.tatoms_queue
    in
    match unit_theory_propagate env.tatoms_queue tatoms_queue with
    | C_theory dep as res -> res
    | C_bool _ -> assert false
    | C_none ->
    while not (Queue.is_empty tatoms_queue) do
      let a = Queue.pop tatoms_queue in
      let ta =
        if a.is_true then a
        else if a.neg.is_true then a.neg (* TODO: useful ?? *)
        else assert false
      in
      let ex =
        if proof () || ta.var.level > 0 then Ex.singleton (Ex.Literal ta.lit)
        else Ex.empty
      in
      assert (Literal.LT.is_ground ta.lit);
      if ta.timp then
        ()
          [@ocaml.ppwarning "XXX: only do this for instantiation ?"]
      else
        facts := (ta.lit, ex, dlvl,env.cpt_current_propagations) :: !facts;
      env.cpt_current_propagations <- env.cpt_current_propagations + 1
    done;
    if !facts == [] then C_none
    else
      try
        (*let full_model = nb_assigns() = env.nb_init_vars in*)
        (* XXX what to do with the other results of Th.assume ? *)
        let t,_,cpt =
          Th.assume ~ordered:(not (Options.lazy_sat () || Options.lazy_th ()))
            (List.rev !facts) env.tenv
        in
        steps := Int64.add (Int64.of_int cpt) !steps;
        if steps_bound () <> -1
	  && Int64.compare !steps (Int64.of_int (steps_bound ())) > 0 then
	  begin
	    printf "Steps limit reached: %Ld@." !steps;
	    exit 1
	  end;
        env.tenv <- t;
        do_case_split Util.AfterTheoryAssume
      (*if full_model then expensive_theory_propagate ()
        else None*)
      with Exception.Inconsistent (dep, terms) ->
        (* XXX what to do with terms ? *)
	(* eprintf "th inconsistent : %a @." Ex.print dep; *)
        if Options.profiling() then Profiling.theory_conflict();
        C_theory dep

  let propagate () =
    let num_props = ref 0 in
    let res = ref C_none in
    (*assert (Queue.is_empty env.tqueue);*)
    while env.qhead < Vec.size env.trail do
      let a = Vec.get env.trail env.qhead in
      env.qhead <- env.qhead + 1;
      incr num_props;
      propagate_atom a res;
      Queue.push a env.tatoms_queue;
    done;
    env.propagations <- env.propagations + !num_props;
    env.simpDB_props <- env.simpDB_props - !num_props;
    !res

  let f_sort_db c1 c2 =
    let sz1 = Vec.size c1.atoms in
    let sz2 = Vec.size c2.atoms in
    let c = Pervasives.compare c1.activity c2.activity in
    if sz1 = sz2 && c = 0 then 0
    else
      if sz1 > 2 && (sz2 = 2 || c < 0) then -1
      else 1

  let locked c = false(*
                        try
                        for i = 0 to Vec.size env.vars - 1 do
                        match (Vec.get env.vars i).reason with
	                | Some c' when c ==c' -> raise Exit
	                | _ -> ()
                        done;
                        false
                        with Exit -> true*)

  let reduce_db () = ()
(*
  let extra_lim = env.clause_inc /. (to_float (Vec.size env.learnts)) in
  Vec.sort env.learnts f_sort_db;
  let lim2 = Vec.size env.learnts in
  let lim1 = lim2 / 2 in
  let j = ref 0 in
  for i = 0 to lim1 - 1 do
  let c = Vec.get env.learnts i in
  if Vec.size c.atoms > 2 && not (locked c) then
  remove_clause c
  else
  begin Vec.set env.learnts !j c; incr j end
  done;
  for i = lim1 to lim2 - 1 do
  let c = Vec.get env.learnts i in
  if Vec.size c.atoms > 2 && not (locked c) && c.activity < extra_lim then
  remove_clause c
  else
  begin Vec.set env.learnts !j c; incr j end
  done;
  Vec.shrink env.learnts (lim2 - !j) true
*)

  let remove_satisfied vec =
    let j = ref 0 in
    let k = Vec.size vec - 1 in
    for i = 0 to k do
      let c = Vec.get vec i in
      if satisfied c then remove_clause c
      else begin
        Vec.set vec !j (Vec.get vec i);
        incr j
      end
    done;
    Vec.shrink vec (k + 1 - !j) true


  module HUC = Hashtbl.Make
    (struct type t = clause let equal = (==) let hash = Hashtbl.hash end)


  let report_b_unsat linit =
    if not (Options.proof ()) then begin
      env.is_unsat <- true;
      env.unsat_core <- None;
      raise (Unsat None)
    end
    else
      match linit with
      | [] | _::_::_ ->
        (* currently, report_b_unsat called with a singleton if proof = true *)
        assert false

      | [{atoms=atoms}] ->
        assert (Options.proof ());
        let l = ref linit in
        for i = 0 to Vec.size atoms - 1 do
          let v = (Vec.get atoms i).var in
          l := List.rev_append v.vpremise !l;
          match v.reason with None -> () | Some c -> l := c :: !l
        done;
        if false then begin
          eprintf "@.>>UNSAT Deduction made from:@.";
          List.iter
            (fun hc ->
              eprintf "    %a@." Types.pr_clause hc
            )!l;
        end;
        let uc = HUC.create 17 in
        let rec roots todo =
          match todo with
          | [] -> ()
          | c::r ->
	    for i = 0 to Vec.size c.atoms - 1 do
	      let v = (Vec.get c.atoms i).var in
	      if not v.seen then begin
	        v.seen <- true;
	        roots v.vpremise;
	        match v.reason with None -> () | Some r -> roots [r];
	      end
	    done;
            match c.cpremise with
            | []    -> if not (HUC.mem uc c) then HUC.add uc c (); roots r
            | prems -> roots prems; roots r
        in roots !l;
        let unsat_core = HUC.fold (fun c _ l -> c :: l) uc [] in
        if false then begin
          eprintf "@.>>UNSAT_CORE:@.";
          List.iter
            (fun hc ->
              eprintf "    %a@." Types.pr_clause hc
            )unsat_core;
        end;
        env.is_unsat <- true;
        let unsat_core = Some unsat_core in
        env.unsat_core <- unsat_core;
        raise (Unsat unsat_core)


  let report_t_unsat dep =
    if not (Options.proof ()) then begin
      env.is_unsat <- true;
      env.unsat_core <- None;
      raise (Unsat None)
    end
    else
      let l =
        Ex.fold_atoms
          (fun ex l ->
            match ex with
            | Ex.Literal lit ->
              let {var=v} = Types.get_atom lit in
              let l = List.rev_append v.vpremise l in
              begin match v.reason with
              | None -> l
              | Some c -> c :: l
              end
            | _ -> assert false (* TODO *)
          ) dep []
      in
      if false then begin
        eprintf "@.>>T-UNSAT Deduction made from:@.";
        List.iter
          (fun hc ->
            eprintf "    %a@." Types.pr_clause hc
          )l;
      end;
      let uc = HUC.create 17 in
      let rec roots todo =
        match todo with
        | [] -> ()
        | c::r ->
	  for i = 0 to Vec.size c.atoms - 1 do
	    let v = (Vec.get c.atoms i).var in
	    if not v.seen then begin
	      v.seen <- true;
	      roots v.vpremise;
	      match v.reason with None -> () | Some r -> roots [r];
	    end
	  done;
          match c.cpremise with
          | []    -> if not (HUC.mem uc c) then HUC.add uc c (); roots r
          | prems -> roots prems; roots r
      in roots l;
      let unsat_core = HUC.fold (fun c _ l -> c :: l) uc [] in
      if false then begin
        eprintf "@.>>T-UNSAT_CORE:@.";
        List.iter
          (fun hc ->
            eprintf "    %a@." Types.pr_clause hc
          ) unsat_core;
      end;
      env.is_unsat <- true;
      let unsat_core = Some unsat_core in
      env.unsat_core <- unsat_core;
      raise (Unsat unsat_core)

(*** experimental: taken from ctrl-ergo-2 ********************

     let rec theory_simplify () =
     let theory_simplification = 2 in
     let assume a =
     assert (Literal.LT.is_ground ta.lit);
     ignore (Th.assume a.lit Ex.empty env.tenv)
     in
     if theory_simplification >= 2 then begin
     for i = 0 to Vec.size env.vars - 1 do
     try
     let a = (Vec.get env.vars i).pa in
     if not (a.is_true || a.neg.is_true) then
     try
     assume a;
     try assume a.neg
     with Exception.Inconsistent _ ->
     if debug () then
     eprintf "%a propagated m/theory at level 0@.@." Types.pr_atom a;
     enqueue a 0 None (* Mettre Some dep pour les unsat-core*)
     with Exception.Inconsistent _ ->
     if debug () then
     eprintf "%a propagated m/theory at level 0@.@." Types.pr_atom a.neg;
     enqueue a.neg 0 None (* Mettre Some dep pour les unsat-core*)
     with Not_found -> ()
     done;

     let head = env.qhead in
     if propagate () <> None || theory_propagate () <> None then raise (Unsat []);
     let head' = env.qhead in
     if head' > head then theory_simplify ()
     end
*)

  let all_propagations () =
    match propagate () with
    | C_bool c -> C_bool c
    | C_theory _ -> assert false
    | C_none ->
      match theory_propagate () with
      | C_bool _ -> assert false
      | C_theory dep -> C_theory dep
      | C_none -> C_none

  let report_conflict c =
    match c with
    | C_bool confl -> report_b_unsat [confl]
    | C_theory dep -> report_t_unsat dep
    | C_none -> ()

  let simplify () =
    assert (decision_level () = 0);
    if env.is_unsat then raise (Unsat env.unsat_core);
    (* report possible propagation conflict *)
    report_conflict (all_propagations ());
    if nb_assigns() <> env.simpDB_assigns && env.simpDB_props <= 0 then begin
      if debug () then fprintf fmt "simplify@.";
    (*theory_simplify ();*)
      if Vec.size env.learnts > 0 then remove_satisfied env.learnts;
      if env.remove_satisfied then remove_satisfied env.clauses;
    (*Iheap.filter env.order f_filter f_weight;*)
      env.simpDB_assigns <- nb_assigns ();
      env.simpDB_props <- env.clauses_literals + env.learnts_literals;
    end


  let record_learnt_clause ~is_T_learn blevel learnt history size =
    let curr_level = decision_level () in
    if not is_T_learn || Options.minimal_bj () ||
       blevel = curr_level then begin
      check_levels blevel curr_level;
      match learnt with
      | [] -> assert false
      | [fuip] ->
        fuip.var.vpremise <- history;
        enqueue fuip 0 None
      | fuip :: _ ->
        let name = fresh_lname () in
        let lclause = make_clause name learnt vraie_form size true history in
        Vec.push env.learnts lclause;
        attach_clause lclause;
        clause_bump_activity lclause;
        let propag_lvl = best_propagation_level lclause in
        enqueue fuip propag_lvl (Some lclause)
    end;
    if not is_T_learn then begin
      var_decay_activity ();
      clause_decay_activity()
    end

  let conflict_analyze_aux c_clause max_lvl =
    let pathC = ref 0 in
    let learnt = ref SA.empty in
    let cond = ref true in
    let blevel = ref 0 in
    let seen = ref [] in
    let c = ref c_clause in
    let tr_ind = ref (Vec.size env.trail -1) in
    let history = ref [] in
    while !cond do
      if !c.learnt then clause_bump_activity !c;
      history := !c :: !history;
      Vec.iter !c.atoms (fun a ->
          assert (a.is_true || a.neg.is_true && a.var.level >= 0);
          if not a.var.seen && a.var.level > 0 then begin
            var_bump_activity a.var;
            a.var.seen <- true;
            seen := a :: !seen;
            if a.var.level >= max_lvl then incr pathC
            else begin
              learnt := SA.add a !learnt;
              blevel := max !blevel a.var.level
            end
          end
      );

      while assert (!tr_ind >= 0);
        let v = (Vec.get env.trail !tr_ind).var in
        not v.seen || ((Options.minimal_bj ()) && v.level < max_lvl) do
        decr tr_ind
      done;

      decr pathC;
      let p = Vec.get env.trail !tr_ind in
      decr tr_ind;
      match !pathC,p.var.reason with
      | 0, _ ->
        cond := false;
        learnt := SA.add p.neg !learnt
      | n, None -> assert false
      | n, Some cl -> c := cl
    done;
    List.iter (fun q -> q.var.seen <- false) !seen;
    let learnt = SA.elements !learnt in
    let learnt = List.fast_sort (fun a b -> b.var.level - a.var.level) learnt in
    let size = List.length learnt in
    let bj_level =
      if Options.minimal_bj () then
        match learnt with
          [] -> 0
        | a :: _ -> max 0 (a.var.level - 1)
      else !blevel
    in
    bj_level, learnt, !history, size

  let fixable_with_simple_backjump confl max_lvl lv =
    if not (Options.minimal_bj ()) then None
    else
      try
        let max_v = ref None in
        let snd_max = ref (-1) in
        List.iter
          (fun v ->
            let lvl = v.level in
            if lvl == max_lvl then begin
              if !max_v != None then raise Exit;
              max_v := Some v
            end
            else begin
              assert (lvl < max_lvl);
              snd_max := max !snd_max lvl
            end
          )lv;
        match !max_v with
        | None -> assert false
        | Some v ->
          let snd_max = !snd_max in
          assert (snd_max >= 0);
          assert (snd_max < max_lvl);
          assert (not confl.removed); (* do something otherwise ?*)
          let a = if v.pa.is_true then v.na else v.pa in
          assert (a.neg.is_true);
          assert (max_lvl > 0);
          Some (a, max_lvl - 1, snd_max)
      with Exit -> None

  let conflict_analyze_and_fix confl =
    match confl with
    | C_none -> assert false
    | C_theory dep ->
      let atoms, sz, max_lvl, c_hist =
        Ex.fold_atoms
          (fun ex (acc, sz, max_lvl, c_hist) ->
             match ex with
             | Ex.Literal lit ->
               let a = Types.get_atom lit in
	       let c_hist = List.rev_append a.var.vpremise c_hist in
	       let c_hist = match a.var.reason with
	         | None -> c_hist | Some r -> r:: c_hist
               in
	       if a.var.level = 0 then acc, sz, max_lvl, c_hist
	       else a.neg :: acc, sz + 1, max max_lvl a.var.level, c_hist
             | _ -> assert false (* TODO *)
          ) dep ([], 0, 0, [])
      in
      if atoms == [] || max_lvl == 0 then begin
        (* check_inconsistence_of dep; *)
        report_t_unsat dep
        (* une conjonction de faits unitaires etaient deja unsat *)
      end;
      let name = fresh_dname() in
      let c = make_clause name atoms vraie_form sz false c_hist in
      c.removed <- true;
      let blevel, learnt, history, size = conflict_analyze_aux c max_lvl in
      cancel_until blevel;
      record_learnt_clause ~is_T_learn:false blevel learnt history size

    | C_bool c ->
      let max_lvl = ref 0 in
      let lv = ref [] in
      Vec.iter c.atoms (fun a ->
        max_lvl := max !max_lvl a.var.level;
        lv := a.var :: !lv
      );
      if !max_lvl == 0 then report_b_unsat [c];
      match fixable_with_simple_backjump c !max_lvl !lv with
      | None  ->
        let blevel, learnt, history, size = conflict_analyze_aux c !max_lvl in
        cancel_until blevel;
        record_learnt_clause ~is_T_learn:false blevel learnt history size
      | Some (a, blevel, propag_lvl) ->
        assert (a.neg.is_true);
        cancel_until blevel;
        assert (not a.neg.is_true);
        assert (propag_lvl >= 0 && propag_lvl <= blevel);
        enqueue a propag_lvl (Some c)


  let check_inconsistence_of dep = ()
(*
  try
  let env = ref (Th.empty()) in ();
  Ex.iter_atoms
  (fun atom ->
  let t,_,_ = Th.assume ~cs:true atom.lit (Ex.singleton atom) !env in
  env := t)
  dep;
(* ignore (Th.expensive_processing !env); *)
  assert false
  with Exception.Inconsistent _ -> ()
*)

  let rec propagate_and_stabilize propagator conflictC =
    match propagator () with
    | C_none -> ()
    | (C_bool _ | C_theory _ ) as confl -> (* Conflict *)
      incr conflictC;
      env.conflicts <- env.conflicts + 1;
      if decision_level() = 0 then report_conflict confl;
      conflict_analyze_and_fix confl;
      propagate_and_stabilize propagator conflictC

  let clause_of_dep d fuip =
    let cpt = ref 0 in
    let l =
      Ex.fold_atoms
        (fun e acc ->
          match e with
          | Ex.Literal a ->
            incr cpt;
            (Types.get_atom a).neg :: acc
          | _ -> assert false
        )d []
    in
    fuip :: l, !cpt + 1

  let th_entailed tenv a =
    if Options.no_tcp () then None
    else
      let lit = Types.literal a in
      match Th.query lit tenv with
      | Sig.Yes (d,_) ->
        a.timp <- true;
        Some (clause_of_dep d a)
      | Sig.No  ->
        match Th.query (A.neg lit) tenv with
        | Sig.Yes (d,_) ->
          a.neg.timp <- true;
          Some (clause_of_dep d a.Types.neg)
        | Sig.No -> None

  let search n_of_conflicts n_of_learnts =
    let conflictC = ref 0 in
    env.starts <- env.starts + 1;
    while true do
      propagate_and_stabilize all_propagations conflictC;

<<<<<<< HEAD
      if nb_assigns () = env.nb_init_vars || partial_model () ||
        ((Options.lazy_sat () || Options.lazy_th () || Options.lazy_inst ())
         && env.lazy_cnf == []) then
=======
      if nb_assigns () = env.nb_init_vars ||
        (Options.lazy_sat () && env.lazy_cnf == []) then
>>>>>>> cd14f29e
        raise Sat;
      if Options.enable_restarts ()
        && n_of_conflicts >= 0 && !conflictC >= n_of_conflicts then begin
          env.progress_estimate <- progress_estimate();
          cancel_until 0;
          raise Restart
        end;
      if decision_level() = 0 then simplify ();

      if n_of_learnts >= 0 &&
        Vec.size env.learnts - nb_assigns() >= n_of_learnts then
        reduce_db();

      let next = pick_branch_lit () in
      match th_entailed env.tenv next with
      | None ->
        new_decision_level();
        let current_level = decision_level () in
        env.cpt_current_propagations <- 0;
        assert (next.var.level < 0);
        (* eprintf "decide: %a@." Types.pr_atom next; *)
        enqueue next current_level None
      | Some(c,sz) ->
        record_learnt_clause ~is_T_learn:true (decision_level ()) c [] sz
          [@ocaml.ppwarning
              "Issue: BAD decision_level, in particular, if minimal-bj is ON"]
    done

  let check_clause c =
    let b = ref false in
    let atoms = c.atoms in
    for i = 0 to Vec.size atoms - 1 do
      let a = Vec.get atoms i in
      b := !b || a.is_true
    done;
    assert (!b)

  let check_vec vec =
    for i = 0 to Vec.size vec - 1 do check_clause (Vec.get vec i) done

  let check_model () =
    check_vec env.clauses;
    check_vec env.learnts


  let solve () =
    if env.is_unsat then raise (Unsat env.unsat_core);
    let n_of_conflicts = ref (to_float env.restart_first) in
    let n_of_learnts = ref ((to_float (nb_clauses())) *. env.learntsize_factor) in
    try
      while true do
        (try search (to_int !n_of_conflicts) (to_int !n_of_learnts);
         with Restart -> ());
        n_of_conflicts := !n_of_conflicts *. env.restart_inc;
        n_of_learnts   := !n_of_learnts *. env.learntsize_inc;
      done;
    with
      | Sat ->
        (*check_model ();*)
        remove_satisfied env.clauses;
        remove_satisfied env.learnts;
        raise Sat
      | (Unsat cl) as e ->
        (* check_unsat_core cl; *)
        raise e

  exception Trivial

  let partition atoms init =
    let rec partition_aux trues unassigned falses init = function
      | [] -> trues @ unassigned @ falses, init
      | a::r ->
        if a.is_true then
	  if a.var.level = 0 then raise Trivial
	  else (a::trues) @ unassigned @ falses @ r, init
        else if a.neg.is_true then
	  if a.var.level = 0 then
	    partition_aux trues unassigned falses
	      (List.rev_append (a.var.vpremise) init) r
	  else partition_aux trues unassigned (a::falses) init r
        else partition_aux trues (a::unassigned) falses init r
    in
    partition_aux [] [] [] init atoms


  let add_clause f ~cnumber atoms =
    if env.is_unsat then raise (Unsat env.unsat_core);
    (*if not (clause_exists atoms) then XXX TODO *)
    let init_name = string_of_int cnumber in
    let init0 =
      if Options.proof () then
        [make_clause init_name atoms f (List.length atoms) false []]
      else
        [] (* no deps if proofs generation is not enabled *)
    in
    try
      let atoms, init =
        if decision_level () = 0 then
	  let atoms, init = List.fold_left
	    (fun (atoms, init) a ->
	      if a.is_true then raise Trivial;
	      if a.neg.is_true then begin
                if Options.profiling() then Profiling.red true;
	        atoms, (List.rev_append (a.var.vpremise) init)
              end
	      else a::atoms, init
	    ) ([], init0) atoms in
	  List.fast_sort (fun a b -> a.var.vid - b.var.vid) atoms, init
        else partition atoms init0
      in
      let size = List.length atoms in
      match atoms with
        | [] ->
          report_b_unsat init0;

        | a::b::_ ->
          let name = fresh_name () in
          let clause = make_clause name atoms vraie_form size false init in
          attach_clause clause;
          Vec.push env.clauses clause;
          if debug_sat () && verbose () then
            fprintf fmt "[satML] add_clause: %a@." Types.pr_clause clause;

	  if a.neg.is_true then begin (* clause is false *)
            let lvl = List.fold_left (fun m a -> max m a.var.level) 0 atoms in
            cancel_until lvl;
            conflict_analyze_and_fix (C_bool clause)
          end
          else
            if not a.is_true && b.neg.is_true then begin (* clause is unit *)
              let mlvl = best_propagation_level clause in
              enqueue a mlvl (Some clause);
            end
              [@ocaml.ppwarning "TODO: add a heavy assert that checks \
that clauses are not redundant, watchs are well set, unit and bottom \
are detected ..."]

        | [a]   ->
          if debug_sat () && verbose () then
            fprintf fmt "[satML] add_atom: %a@." Types.pr_atom a;
          let lvl = a.var.level in
          assert (lvl <> 0);
          begin
            if not (minimal_bj ()) then cancel_until 0
            else if a.is_true || a.neg.is_true then cancel_until (lvl - 1)
          end;
          a.var.vpremise <- init;
          enqueue a 0 None;
          propagate_and_stabilize propagate (ref 0)

    with Trivial ->
      if Options.profiling() then Profiling.elim true


  let update_lazy_cnf ~do_bcp mff ~dec_lvl =
    if (Options.lazy_sat () || Options.lazy_th () || Options.lazy_inst ())
    && dec_lvl <= decision_level () then begin
      let s =
        try Util.MI.find dec_lvl env.lvl_ff
        with Not_found -> SFF.empty
      in
      let lz, s =
        MFF.fold (fun ff lz_kd (l, s) ->
          match lz_kd with
          | None ->
            assert (not (MFF.mem ff env.ff_lvl));
            assert (not (SFF.mem ff s));
            env.ff_lvl <- MFF.add ff dec_lvl env.ff_lvl;
            ff :: l, SFF.add ff s
          | Some a ->
            (* TODO for case 'Some a' *)
            assert false

        ) mff (env.lazy_cnf, s)
      in
      env.lazy_cnf <- lz;
      env.lvl_ff <- Util.MI.add dec_lvl s env.lvl_ff;
      if do_bcp then
        propagate_and_stabilize (*theory_propagate_opt*)
          all_propagations (ref 0);
    end

  let new_vars new_v unit_cnf nunit_cnf  =
    match new_v with
    | [] -> unit_cnf, nunit_cnf
    | _ ->
      let tenv0 = env.unit_tenv in
      let nbv, _ = made_vars_info () in
      Vec.grow_to_by_double env.vars nbv;
      Iheap.grow_to_by_double env.order nbv;
      let accu =
        List.fold_left
          (fun ((unit_cnf, nunit_cnf) as accu) v ->
            Vec.set env.vars v.vid v;
            insert_var_order v;
            match th_entailed tenv0 v.pa with
            | None -> accu
            | Some (c, sz) ->
              assert (sz >= 1);
              if sz = 1 then c :: unit_cnf, nunit_cnf
              else unit_cnf, c :: nunit_cnf
                [@ocaml.ppwarning
                    "Issue: BAD decision_level, in particular, if minimal-bj is ON"]
          ) (unit_cnf, nunit_cnf) new_v
      in
      env.nb_init_vars <- nbv;
      Vec.grow_to_by_double env.model nbv;
      accu

  let set_new_proxies proxies =
    env.proxies <- proxies

  let try_to_backjump_further =
    let rec better_bj mf =
      let old_dlvl = decision_level () in
      let old_lazy = env.lazy_cnf in
      let old_tenv = env.tenv in
      let fictive_lazy = MFF.fold (fun ff _ acc -> ff::acc) mf old_lazy in
      env.lazy_cnf <- fictive_lazy;
      propagate_and_stabilize all_propagations (ref 0);
      let new_dlvl = decision_level () in
      if old_dlvl > new_dlvl then better_bj mf
      else
        begin
          assert (old_dlvl == new_dlvl);
          env.lazy_cnf <- old_lazy;
          env.tenv     <- old_tenv
        end
    in
    fun mff ->
      if (Options.lazy_sat () || Options.lazy_th () || Options.lazy_inst ())
      then better_bj mff


  let assume unit_cnf nunit_cnf f ~cnumber mff ~dec_lvl =
    begin
      match unit_cnf, nunit_cnf with
      | [], [] -> ()
      | _, _ ->
        let nbc =
          env.nb_init_clauses + List.length unit_cnf + List.length nunit_cnf in
        Vec.grow_to_by_double env.clauses nbc;
        Vec.grow_to_by_double env.learnts nbc;
        env.nb_init_clauses <- nbc;

        List.iter (add_clause f ~cnumber) unit_cnf;
        List.iter (add_clause f ~cnumber) nunit_cnf;

        if verbose () then  begin
          fprintf fmt "%d clauses@." (Vec.size env.clauses);
          fprintf fmt "%d learnts@." (Vec.size env.learnts);
        end
    end;
    (* do it after add clause and before T-propagate, disable bcp*)
    update_lazy_cnf ~do_bcp:false mff ~dec_lvl;
    propagate_and_stabilize all_propagations (ref 0); (* do bcp globally *)
    if dec_lvl > decision_level () then (*dec_lvl <> 0 and a bj have been made*)
      try_to_backjump_further mff

  let exists_in_lazy_cnf f' =
    not (Options.lazy_sat () || Options.lazy_th () || Options.lazy_inst ())
    || MFF.mem f' env.ff_lvl

  let boolean_model () =
    let l = ref [] in
    for i = Vec.size env.trail - 1 downto 0 do
      l := (Vec.get env.trail i) :: !l
    done;
    !l

  let assumed () =
    if Options.lazy_sat () || Options.lazy_th () then
      Th.get_assumed env.tenv
    else if Options.lazy_inst () then
      lazy_atoms ()
    else assert false

  let current_tbox () = env.tenv
  let set_current_tbox tb = env.tenv <- tb

  let assume_th_elt th_elt =
    assert (decision_level () == 0);
    env.tenv <- Th.assume_th_elt (current_tbox ()) th_elt

  let empty () =
    for i = 0 to Vec.size env.vars - 1 do
      try
        let var = Vec.get env.vars i in
        var.pa.is_true <- false;
        var.na.is_true <- false;
        var.level <- -1;
        var.index <- -1;
        var.reason <- None;
        var.vpremise <- [];
      with Not_found -> ()
    done;
    env.is_unsat <- false;
    env.unsat_core <- None;
    env.clauses <- Vec.make 0 dummy_clause;
    env.learnts <- Vec.make 0 dummy_clause;
    env.clause_inc <- 1.;
    env.var_inc <- 1.;
    env.vars <- Vec.make 0 dummy_var;
    env.qhead <- 0;
    env.simpDB_assigns <- -1;
    env.simpDB_props <- 0;
    env.order <- Iheap.init 0; (* sera mis a jour dans solve *)
    env.progress_estimate <- 0.;
    env.restart_first <- 100;
    env.starts <- 0;
    env.decisions <- 0;
    env.propagations <- 0;
    env.conflicts <- 0;
    env.clauses_literals <- 0;
    env.learnts_literals <- 0;
    env.max_literals <- 0;
    env.tot_literals <- 0;
    env.nb_init_vars <- 0;
    env.nb_init_clauses <- 0;
    env.tenv <- (Th.empty ());
    env.model <- Vec.make 0 dummy_var;
    env.trail <- Vec.make 601 dummy_atom;
    env.trail_lim <- Vec.make 601 (-105);
    env.tenv_queue <- Vec.make 100 (Th.empty ());
    env.tatoms_queue <- Queue.create ();
    env.lazy_cnf <- [];
    Vec.clear env.lazy_cnf_queue;
    env.ff_lvl <- MFF.empty;
    env.lvl_ff <- Util.MI.empty

  let clear () =
    empty ();
    Solver_types.clear ()


  let copy (v : 'a) : 'a = Marshal.from_string (Marshal.to_string v []) 0

  let save () =
    let sv =
      { env = env;
        st_cpt_mk_var = !Solver_types.cpt_mk_var;
        st_ma = !Solver_types.ma }
    in
    copy sv

  let restore { env = s_env; st_cpt_mk_var = st_cpt_mk_var; st_ma = st_ma } =
    env.is_unsat <- s_env.is_unsat;
    env.unsat_core <- s_env.unsat_core;
    env.clauses <- s_env.clauses;
    env.learnts <- s_env.learnts;
    env.clause_inc <- s_env.clause_inc;
    env.var_inc <- s_env.var_inc;
    env.vars <- s_env.vars;
    env.qhead <- s_env.qhead;
    env.simpDB_assigns <- s_env.simpDB_assigns;
    env.simpDB_props <- s_env.simpDB_props;
    env.order <- s_env.order;
    env.progress_estimate <- s_env.progress_estimate;
    env.restart_first <- s_env.restart_first;
    env.starts <- s_env.starts;
    env.decisions <- s_env.decisions;
    env.propagations <- s_env.propagations;
    env.conflicts <- s_env.conflicts;
    env.clauses_literals <- s_env.clauses_literals;
    env.learnts_literals <- s_env.learnts_literals;
    env.max_literals <- s_env.max_literals;
    env.tot_literals <- s_env.tot_literals;
    env.nb_init_vars <- s_env.nb_init_vars;
    env.nb_init_clauses <- s_env.nb_init_clauses;
    env.tenv <- s_env.tenv;
    env.model <- s_env.model;
    env.trail <- s_env.trail;
    env.trail_lim <- s_env.trail_lim;
    env.tenv_queue <- s_env.tenv_queue;
    env.tatoms_queue <- s_env.tatoms_queue;
    env.learntsize_factor <- s_env.learntsize_factor;
    Solver_types.cpt_mk_var := st_cpt_mk_var;
    Solver_types.ma := st_ma


  let known_lazy_formulas () = env.ff_lvl
(*end*)
end<|MERGE_RESOLUTION|>--- conflicted
+++ resolved
@@ -2325,14 +2325,9 @@
     while true do
       propagate_and_stabilize all_propagations conflictC;
 
-<<<<<<< HEAD
-      if nb_assigns () = env.nb_init_vars || partial_model () ||
-        ((Options.lazy_sat () || Options.lazy_th () || Options.lazy_inst ())
+      if nb_assigns () = env.nb_init_vars ||
+         ((Options.lazy_sat () || Options.lazy_th () || Options.lazy_inst ())
          && env.lazy_cnf == []) then
-=======
-      if nb_assigns () = env.nb_init_vars ||
-        (Options.lazy_sat () && env.lazy_cnf == []) then
->>>>>>> cd14f29e
         raise Sat;
       if Options.enable_restarts ()
         && n_of_conflicts >= 0 && !conflictC >= n_of_conflicts then begin
